--- conflicted
+++ resolved
@@ -23,7 +23,6 @@
 import reflect._
 import scala.reflect.Manifest
 import scalashim._
-import scalaj.collection.Imports._
 
 
 
@@ -83,7 +82,6 @@
     if (formats.customSerializer(formats).isDefinedAt(a)) {
       current addJValue formats.customSerializer(formats)(a)
     } else if (!serializer.isDefinedAt(a)) {
-
       val k = if (any != null) any.getClass else null
 
       // A series of if branches because of performance reasons
@@ -182,10 +180,7 @@
     case _ => sys.error("not a primitive " + a.asInstanceOf[AnyRef].getClass)
   }
 
-<<<<<<< HEAD
-=======
-
->>>>>>> 95c50faa
+
   /** Flattens the JSON to a key/value map.
    */
   def flatten(json: JValue): Map[String, String] = {
@@ -194,19 +189,19 @@
     def flatten0(path: String, json: JValue): Map[String, String] = {
       json match {
         case JNothing | JNull    => Map()
-        case JString(s)          => Map(path -> ("\""+JsonAST.quote(s)+"\""))
+        case JString(s)          => Map(path -> ("\"" + JsonAST.quote(s) + "\""))
         case JDouble(num)        => Map(path -> num.toString)
         case JDecimal(num)       => Map(path -> num.toString)
         case JInt(num)           => Map(path -> num.toString)
         case JBool(value)        => Map(path -> value.toString)
 //        case JField(name, value) => flatten0(path + escapePath(name), value)
         case JObject(obj)        => obj.foldLeft(Map[String, String]()) { case (map, (name, value)) =>
-          map ++ flatten0(s"$path.${escapePath(name)}", value)
+          map ++ flatten0(path + "." + escapePath(name), value)
         }
         case JArray(arr)         => arr.length match {
           case 0 => Map(path -> "[]")
           case _ => arr.foldLeft((Map[String, String](), 0)) {
-                      (tuple, value) => (tuple._1 ++ flatten0(s"$path[${tuple._2}]", value), tuple._2 + 1)
+                      (tuple, value) => (tuple._1 ++ flatten0(path + "[" + tuple._2 + "]", value), tuple._2 + 1)
                     }._1
         }
       }
@@ -288,53 +283,6 @@
     }
   }
 
-<<<<<<< HEAD
-  def extract(json: JValue, target: TypeInfo)(implicit formats: Formats): Any =
-    extract0(json, mappingOf(target.clazz))
-
-  private def extract0(json: JValue, mapping: Mapping)(implicit formats: Formats): Any = {
-    def newInstance(constructor: Constructor, json: JValue) = {
-      def findBestConstructor = {
-        if (constructor.choices.size == 1) constructor.choices.head // optimized common case
-        else {
-          val argNames = json match {
-            case JObject(fs) => fs.map(_._1)
-            case x => Nil
-          }
-          constructor.bestMatching(argNames)
-            .getOrElse(fail(s"No constructor for type ${constructor.targetType.clazz}, $json"))
-        }
-      }
-
-      def setFields(a: AnyRef, json: JValue, constructor: JConstructor[_]) = json match {
-        case o: JObject =>
-          formats.fieldSerializer(a.getClass).map { serializer =>
-            val constructorArgNames =
-              Reflection.constructorArgs(a.getClass, constructor, formats.parameterNameReader, None).map(_._1).toSet
-            val jsonFields = o.obj.map { f =>
-              val JField(n, v) = (serializer.deserializer orElse Map(f -> f))(f)
-              (n, (n, v))
-            }.toMap
-
-            val fieldsToSet =
-              Reflection.fields(a.getClass).filterNot(f => constructorArgNames.contains(f._1))
-
-            fieldsToSet.foreach { case (name, typeInfo) =>
-              jsonFields.get(name).foreach { case (n, v) =>
-                val typeArgs = typeInfo.parameterizedType
-                  .map(_.getActualTypeArguments.map(_.asInstanceOf[Class[_]]).toList.zipWithIndex
-                    .map { case (t, idx) =>
-                      if (t == classOf[java.lang.Object]) ScalaSigReader.readField(name, a.getClass, idx)
-                      else t
-                    })
-                val value = extract0(v, typeInfo.clazz, typeArgs.getOrElse(Nil))
-                Reflection.setField(a, n, value)
-              }
-            }
-          }
-          a
-        case _ => a
-=======
   private class CollectionBuilder(json: JValue, tpe: ScalaType)(implicit formats: Formats) {
     private[this] val typeArg = tpe.typeArgs.head
     private[this] def mkCollection(constructor: Array[_] => Any) = {
@@ -342,34 +290,11 @@
         case JArray(arr)      => arr.map(extract(_, typeArg)).toArray
         case JNothing | JNull => Array[AnyRef]()
         case x                => fail("Expected collection but got " + x + " for root " + json + " and mapping " + tpe)
->>>>>>> 95c50faa
       }
 
       constructor(array)
     }
 
-<<<<<<< HEAD
-          val instance = jconstructor.newInstance(args.map(_.asInstanceOf[AnyRef]).toArray: _*)
-          setFields(instance.asInstanceOf[AnyRef], json, jconstructor)
-        } catch {
-          case e @ (_:IllegalArgumentException | _:InstantiationException) =>
-            def arg2str(a: Any) = if (a != null) a.asInstanceOf[AnyRef].getClass.getName else "null"
-            fail(s"Parsed JSON values do not match with class constructor\nargs=${args.mkString(",")}" +
-                 s"\narg types=${args.map(arg2str).mkString(",")}\nconstructor=$jconstructor")
-        }
-      }
-
-      def mkWithTypeHint(typeHint: String, fields: List[JField], typeInfo: TypeInfo) = {
-        val obj = JObject(fields filterNot (_._1 == formats.typeHintFieldName))
-        val deserializer = formats.typeHints.deserialize
-        if (!deserializer.isDefinedAt(typeHint, obj)) {
-          val concreteClass = formats.typeHints.classFor(typeHint) getOrElse fail(s"Do not know how to deserialize '$typeHint'")
-          val typeArgs = typeInfo.parameterizedType
-            .map(_.getActualTypeArguments.toList.map(Meta.rawClassOf)).getOrElse(Nil)
-          build(obj, mappingOf(concreteClass, typeArgs))
-        } else deserializer(typeHint, obj)
-      }
-=======
     private[this] def mkTypedArray(a: Array[_]) = {
       import java.lang.reflect.Array.{newInstance => newArray}
 
@@ -378,7 +303,6 @@
         (tuple._1, tuple._2 + 1)
       }}._1
     }
->>>>>>> 95c50faa
 
     def result: Any = {
       val custom = formats.customDeserializer(formats)
@@ -403,16 +327,6 @@
           else None
         }
     }
-<<<<<<< HEAD
-
-//    def newPrimitive(elementType: Class[_], elem: JValue) = convert(elem, elementType, formats)
-
-    def newCollection(root: JValue, m: Mapping, constructor: Array[_] => Any) = {
-      val array: Array[_] = root match {
-        case JArray(arr)      => arr.map(build(_, m)).toArray
-        case JNothing | JNull => Array[AnyRef]()
-        case x                => fail(s"Expected collection but got $x for root $root and mapping $m")
-=======
     private[this] var _constructor: ConstructorDescriptor = null
     private[this] def constructor = {
       if (_constructor == null) {
@@ -426,7 +340,6 @@
             val r = descr.bestMatching(argNames)
             r.getOrElse(fail("No constructor for type " + descr.erasure + ", " + json))
           }
->>>>>>> 95c50faa
       }
       _constructor
     }
@@ -448,26 +361,8 @@
             }
           }
         }
-<<<<<<< HEAD
-      }
-    }
-
-    def mkTypedArray(c: Class[_])(a: Array[_]) = {
-      import java.lang.reflect.Array.{newInstance => newArray}
-
-      a.foldLeft((newArray(c.getComponentType, a.length), 0)) { (tuple, e) => {
-        java.lang.reflect.Array.set(tuple._1, tuple._2, e); (tuple._1, tuple._2 + 1)
-      }}._1
-    }
-
-    def mkList(root: JValue, m: Mapping) = root match {
-      case JArray(arr) => arr.map(build(_, m))
-      case JNothing | JNull => Nil
-      case x => fail(s"Expected array but got $x")
-=======
         a
       case _ => a
->>>>>>> 95c50faa
     }
 
     private[this] def buildCtorArg(json: JValue, descr: ConstructorParamDescriptor) = {
@@ -482,11 +377,7 @@
           else x
         } catch {
           case e @ MappingException(msg, _) =>
-<<<<<<< HEAD
-            if (optional) defv(None) else fail(s"No usable value for $path\n$msg", e)
-=======
             if (descr.isOptional) defv(None) else fail("No usable value for " + descr.name + "\n" + msg, e)
->>>>>>> 95c50faa
         }
       }
     }
@@ -534,59 +425,6 @@
     } else thunk(json)
   }
 
-<<<<<<< HEAD
-  private def convert(json: JValue, targetType: Class[_], formats: Formats, default: Option[() => Any]): Any = json match {
-    case JInt(x) if (targetType == classOf[Int]) => x.intValue
-    case JInt(x) if (targetType == classOf[JavaInteger]) => new JavaInteger(x.intValue)
-    case JInt(x) if (targetType == classOf[BigInt]) => x
-    case JInt(x) if (targetType == classOf[Long]) => x.longValue
-    case JInt(x) if (targetType == classOf[JavaLong]) => new JavaLong(x.longValue)
-    case JInt(x) if (targetType == classOf[Double]) => x.doubleValue
-    case JInt(x) if (targetType == classOf[JavaDouble]) => new JavaDouble(x.doubleValue)
-    case JInt(x) if (targetType == classOf[Float]) => x.floatValue
-    case JInt(x) if (targetType == classOf[JavaFloat]) => new JavaFloat(x.floatValue)
-    case JInt(x) if (targetType == classOf[Short]) => x.shortValue
-    case JInt(x) if (targetType == classOf[JavaShort]) => new JavaShort(x.shortValue)
-    case JInt(x) if (targetType == classOf[Byte]) => x.byteValue
-    case JInt(x) if (targetType == classOf[JavaByte]) => new JavaByte(x.byteValue)
-    case JInt(x) if (targetType == classOf[String]) => x.toString
-    case JInt(x) if (targetType == classOf[Number]) => x.longValue
-    case JDouble(x) if (targetType == classOf[Double]) => x
-    case JDouble(x) if (targetType == classOf[JavaDouble]) => new JavaDouble(x)
-    case JDouble(x) if (targetType == classOf[Float]) => x.floatValue
-    case JDouble(x) if (targetType == classOf[JavaFloat]) => new JavaFloat(x.floatValue)
-    case JDouble(x) if (targetType == classOf[String]) => x.toString
-    case JDouble(x) if (targetType == classOf[Int]) => x.intValue
-    case JDouble(x) if (targetType == classOf[Long]) => x.longValue
-    case JDouble(x) if (targetType == classOf[Number]) => x
-    case JDecimal(x) if (targetType == classOf[Double]) => x.doubleValue()
-    case JDecimal(x) if (targetType == classOf[JavaDouble]) => new JavaDouble(x.doubleValue())
-    case JDecimal(x) if (targetType == classOf[BigDecimal]) => x
-    case JDecimal(x) if (targetType == classOf[JavaBigDecimal]) => x.bigDecimal
-    case JDecimal(x) if (targetType == classOf[Float]) => x.floatValue
-    case JDecimal(x) if (targetType == classOf[JavaFloat]) => new JavaFloat(x.floatValue)
-    case JDecimal(x) if (targetType == classOf[String]) => x.toString
-    case JDecimal(x) if (targetType == classOf[Int]) => x.intValue
-    case JDecimal(x) if (targetType == classOf[Long]) => x.longValue
-    case JDecimal(x) if (targetType == classOf[Number]) => x
-    case JString(s) if (targetType == classOf[String]) => s
-    case JString(s) if (targetType == classOf[Symbol]) => Symbol(s)
-    case JString(s) if (targetType == classOf[Date]) => formats.dateFormat.parse(s).getOrElse(fail(s"Invalid date '$s'"))
-    case JString(s) if (targetType == classOf[Timestamp]) => new Timestamp(formats.dateFormat.parse(s).getOrElse(fail(s"Invalid date '$s'")).getTime)
-    case JBool(x) if (targetType == classOf[Boolean]) => x
-    case JBool(x) if (targetType == classOf[JavaBoolean]) => new JavaBoolean(x)
-    case j: JValue if (targetType == classOf[JValue]) => j
-    case j: JObject if (targetType == classOf[JObject]) => j
-    case j: JArray if (targetType == classOf[JArray]) => j
-    case JNull => null
-    case JNothing =>
-      default map (_.apply()) getOrElse fail(s"Did not find value which can be converted into ${targetType.getName}")
-    case _ =>
-      val custom = formats.customDeserializer(formats)
-      val typeInfo = TypeInfo(targetType, None)
-      if (custom.isDefinedAt(typeInfo, json)) custom(typeInfo, json)
-      else fail(s"Do not know how to convert $json into $targetType")
-=======
   private[this] def convert(json: JValue, target: ScalaType, formats: Formats, default: Option[() => Any]): Any = {
     val targetType = target.erasure
     json match {
@@ -641,7 +479,6 @@
         if (custom.isDefinedAt(typeInfo, json)) custom(typeInfo, json)
         else fail("Do not know how to convert " + json + " into " + targetType)
     }
->>>>>>> 95c50faa
   }
 
 
