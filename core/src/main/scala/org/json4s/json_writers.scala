package org.json4s

import java.io.{ StringWriter, Writer => JWriter }
import scala.collection.mutable.ListBuffer

object JsonWriter {
  def ast: JsonWriter[JValue] = new JDoubleAstRootJsonWriter
  def bigDecimalAst: JsonWriter[JValue] = new JDecimalAstRootJsonWriter
  def streaming[T <: java.io.Writer](writer: T): JsonWriter[T] = new RootStreamingJsonWriter[T](writer, pretty = false)
  def streamingPretty[T <: java.io.Writer](writer: T): JsonWriter[T] = new RootStreamingJsonWriter[T](writer, pretty = true)
}
trait JsonWriter[T] {
  def startArray(): JsonWriter[T]
  def endArray(): JsonWriter[T]
  def startObject(): JsonWriter[T]
  def endObject(): JsonWriter[T]
  def string(value: String): JsonWriter[T]
  def byte(value: Byte): JsonWriter[T]
  def int(value: Int): JsonWriter[T]
  def long(value: Long): JsonWriter[T]
  def bigInt(value: BigInt): JsonWriter[T]
  def boolean(value: Boolean): JsonWriter[T]
  def short(value: Short): JsonWriter[T]
  def float(value: Float): JsonWriter[T]
  def double(value: Double): JsonWriter[T]
  def bigDecimal(value: BigDecimal): JsonWriter[T]
  def startField(name: String): JsonWriter[T]
  def result: T

  def addJValue(jv: JValue): JsonWriter[T]
}
private final class JDoubleJFieldJsonWriter(name: String, parent: JDoubleJObjectJsonWriter) extends JDoubleAstJsonWriter {
  def result: JValue = JNothing

  
  def addNode(node: JValue): JsonWriter[JValue] = parent.addNode(name -> node)


}
private final class JDoubleAstRootJsonWriter extends JDoubleAstJsonWriter {
  private[this] var nodes = List.empty[JValue]
      
  def addNode(node: JValue): JsonWriter[JValue] = {
    nodes ::= node
    this
  }
  def result: JValue = {
    if (nodes.nonEmpty) nodes.head else JNothing
  }
}
private final class JDecimalJFieldJsonWriter(name: String, parent: JDecimalJObjectJsonWriter) extends JDecimalAstJsonWriter {
  def result: JValue = JNothing


  def addNode(node: JValue): JsonWriter[JValue] = parent.addNode(name -> node)


}
private final class JDecimalAstRootJsonWriter extends JDecimalAstJsonWriter {
  private[this] var nodes = List.empty[JValue]

  def addNode(node: JValue): JsonWriter[JValue] = {
    nodes ::= node
    this
  }
  def result: JValue = {
    if (nodes.nonEmpty) nodes.head else JNothing
  }
}
private final class JDoubleJObjectJsonWriter(parent: JsonWriter[JValue]) extends JsonWriter[JValue] {
  private[this] val nodes = ListBuffer[JField]()
  def addNode(node: JField): JDoubleJObjectJsonWriter = {
    nodes append node
    this
  }
  def startArray(): JsonWriter[JValue] = {
    sys.error("You have to start a field to be able to end it (startArray called before startField in a JObject builder)")
  }

  def endArray(): JsonWriter[JValue] =
    sys.error("You have to start an array to be able to end it (endArray called before startArray)")

  def startObject(): JsonWriter[JValue] =
    sys.error("You have to start a field to be able to end it (startObject called before startField in a JObject builder)")

  def endObject(): JsonWriter[JValue] = {
    parent match {
      case p: JDoubleAstJsonWriter => p.addNode(result)
      case _ => parent
    }
  }

  def string(value: String): JsonWriter[JValue] =
    sys.error("You have to start a field to be able to end it (string called before startField in a JObject builder)")

  def byte(value: Byte): JsonWriter[JValue] =
    sys.error("You have to start a field to be able to end it (byte called before startField in a JObject builder)")

  def int(value: Int): JsonWriter[JValue] =
    sys.error("You have to start a field to be able to end it (int called before startField in a JObject builder)")

  def long(value: Long): JsonWriter[JValue] =
    sys.error("You have to start a field to be able to end it (long called before startField in a JObject builder)")

  def bigInt(value: BigInt): JsonWriter[JValue] =
    sys.error("You have to start a field to be able to end it (bigInt called before startField in a JObject builder)")

  def boolean(value: Boolean): JsonWriter[JValue] =
    sys.error("You have to start a field to be able to end it (boolean called before startField in a JObject builder)")

  def short(value: Short): JsonWriter[JValue] =
    sys.error("You have to start a field to be able to end it (short called before startField in a JObject builder)")

  def float(value: Float): JsonWriter[JValue] =
    sys.error("You have to start a field to be able to end it (float called before startField in a JObject builder)")

  def double(value: Double): JsonWriter[JValue] =
    sys.error("You have to start a field to be able to end it (double called before startField in a JObject builder)")

  def bigDecimal(value: BigDecimal): JsonWriter[JValue] =
    sys.error("You have to start a field to be able to end it (bigDecimal called before startField in a JObject builder)")

  def startField(name: String): JsonWriter[JValue] = new JDoubleJFieldJsonWriter(name, this)


  def addJValue(jv: _root_.org.json4s.JValue): JsonWriter[_root_.org.json4s.JValue] =
    sys.error("You have to start a field to be able to end it (addJValue called before startField in a JObject builder)")

  def result: JValue = JObject(nodes.toList)
}
private final class JDecimalJObjectJsonWriter(parent: JsonWriter[JValue]) extends JsonWriter[JValue] {
  private[this] val nodes = ListBuffer[JField]()
  def addNode(node: JField): JDecimalJObjectJsonWriter = {
    nodes append node
    this
  }
  def startArray(): JsonWriter[JValue] = {
    sys.error("You have to start a field to be able to end it (startArray called before startField in a JObject builder)")
  }

  def endArray(): JsonWriter[JValue] =
    sys.error("You have to start an array to be able to end it (endArray called before startArray)")

  def startObject(): JsonWriter[JValue] =
    sys.error("You have to start a field to be able to end it (startObject called before startField in a JObject builder)")

  def endObject(): JsonWriter[JValue] = {
    parent match {
      case p: JDecimalAstJsonWriter => p.addNode(result)
      case _ => parent
    }
  }

  def string(value: String): JsonWriter[JValue] =
    sys.error("You have to start a field to be able to end it (string called before startField in a JObject builder)")

  def byte(value: Byte): JsonWriter[JValue] =
    sys.error("You have to start a field to be able to end it (byte called before startField in a JObject builder)")

  def int(value: Int): JsonWriter[JValue] =
    sys.error("You have to start a field to be able to end it (int called before startField in a JObject builder)")

  def long(value: Long): JsonWriter[JValue] =
    sys.error("You have to start a field to be able to end it (long called before startField in a JObject builder)")

  def bigInt(value: BigInt): JsonWriter[JValue] =
    sys.error("You have to start a field to be able to end it (bigInt called before startField in a JObject builder)")

  def boolean(value: Boolean): JsonWriter[JValue] =
    sys.error("You have to start a field to be able to end it (boolean called before startField in a JObject builder)")

  def short(value: Short): JsonWriter[JValue] =
    sys.error("You have to start a field to be able to end it (short called before startField in a JObject builder)")

  def float(value: Float): JsonWriter[JValue] =
    sys.error("You have to start a field to be able to end it (float called before startField in a JObject builder)")

  def double(value: Double): JsonWriter[JValue] =
    sys.error("You have to start a field to be able to end it (double called before startField in a JObject builder)")

  def bigDecimal(value: BigDecimal): JsonWriter[JValue] =
    sys.error("You have to start a field to be able to end it (bigDecimal called before startField in a JObject builder)")

  def startField(name: String): JsonWriter[JValue] = new JDecimalJFieldJsonWriter(name, this)


  def addJValue(jv: _root_.org.json4s.JValue): JsonWriter[_root_.org.json4s.JValue] =
    sys.error("You have to start a field to be able to end it (addJValue called before startField in a JObject builder)")

<<<<<<< HEAD
  def result: JValue = JObject(nodes.toList)
=======
  def result: JValue = JObject(nodes.toList:_*)
>>>>>>> 82233fbd
}

private final class JDoubleJArrayJsonWriter(parent: JsonWriter[JValue]) extends JDoubleAstJsonWriter {
  private[this] val nodes = ListBuffer[JValue]()
  def addNode(node: JValue): JsonWriter[JValue] = {
    nodes append node
    this
  }

  override def endArray(): JsonWriter[JValue] = {
    parent match {
      case m: JDoubleAstJsonWriter => m.addNode(result)
      case _ => parent
    }
  }

  def result: JValue = JArray(nodes.toList)
}

private final class JDecimalJArrayJsonWriter(parent: JsonWriter[JValue]) extends JDecimalAstJsonWriter {
  private[this] val nodes = ListBuffer[JValue]()
  def addNode(node: JValue): JsonWriter[JValue] = {
    nodes append node
    this
  }

  override def endArray(): JsonWriter[JValue] = {
    parent match {
      case m: JDecimalAstJsonWriter => m.addNode(result)
      case _ => parent
    }
  }

  def result: JValue = JArray(nodes.toList)
}
private sealed trait JValueJsonWriter extends JsonWriter[JValue] {
  
  def addNode(node: JValue): JsonWriter[JValue]
  
  def endObject(): JsonWriter[JValue] = {
    sys.error("You have to start an object to be able to end it (endObject called before startObject)")
  }
  
  
  def startField(name: String): JsonWriter[JValue] = {
    sys.error("You have to start an object before starting a field.")
  }
  
  def string(value: String): JsonWriter[JValue] = addNode(JString(value))
  
  def byte(value: Byte): JsonWriter[JValue] = addNode(JInt(value))
  
  def int(value: Int): JsonWriter[JValue] = addNode(JInt(value))

  def long(value: Long): JsonWriter[JValue] = addNode(JInt(value))

  def bigInt(value: BigInt): JsonWriter[JValue] = addNode(JInt(value))

  def boolean(value: Boolean): JsonWriter[JValue] = addNode(JBool(value))

  def short(value: Short): JsonWriter[JValue] = addNode(JInt(value))

  def endArray(): JsonWriter[JValue] = {
    sys.error("You have to start an object to be able to end it (endArray called before startArray)")
  }

  def addJValue(jv: JValue): JsonWriter[JValue] = addNode(jv)
  
}
private sealed trait JDoubleAstJsonWriter extends JValueJsonWriter {
  def startArray(): JsonWriter[JValue] = {
    new JDoubleJArrayJsonWriter(this)
  }

  def startObject(): JsonWriter[JValue] = {
    new JDoubleJObjectJsonWriter(this)
  }


  def float(value: Float): JsonWriter[JValue] = addNode(JDouble(value))

  def double(value: Double): JsonWriter[JValue] = addNode(JDouble(value))

  def bigDecimal(value: BigDecimal): JsonWriter[JValue] = addNode(JDouble(value.doubleValue()))
}

private sealed trait JDecimalAstJsonWriter extends JValueJsonWriter {
  def startArray(): JsonWriter[JValue] = {
    new JDecimalJArrayJsonWriter(this)
  }

  def startObject(): JsonWriter[JValue] = {
    new JDecimalJObjectJsonWriter(this)
  }

  def float(value: Float): JsonWriter[JValue] = addNode(JDecimal(BigDecimal(value)))

  def double(value: Double): JsonWriter[JValue] = addNode(JDecimal(BigDecimal(value)))

  def bigDecimal(value: BigDecimal): JsonWriter[JValue] = addNode(JDecimal(value))

}

private final class FieldStreamingJsonWriter[T <: JWriter](name: String, isFirst: Boolean, protected[this] val nodes: T, protected[this] val level: Int, parent: ObjectStreamingJsonWriter[T], protected[this] val pretty: Boolean, protected[this] val spaces: Int) extends StreamingJsonWriter[T] {
  def result: T = nodes


  override def startArray(): JsonWriter[T] = {
    writeName(hasPretty = true)
    new ArrayStreamingJsonWriter(nodes, level + 1, parent, pretty, spaces)
  }

  override def startObject(): JsonWriter[T] = {
    writeName(hasPretty = true)
    new ObjectStreamingJsonWriter(nodes, level + 1, parent, pretty, spaces)
  }

  private[this] def writeName(hasPretty: Boolean) {
    if (!isFirst) {
      nodes.write(",")
      writePretty()
    }
    nodes.append("\"")
    JsonAST.quote(name, nodes)
    nodes.append("\":")
  }

  def addNode(node: String): JsonWriter[T] = {
    writeName(hasPretty = false)
    nodes.append(node)
    parent
  }

  def addAndQuoteNode(node: String): JsonWriter[T] = {
    writeName(hasPretty = false)
    nodes.append("\"")
    JsonAST.quote(node, nodes)
    nodes.append("\"")
    parent
  }
}
private final class ObjectStreamingJsonWriter[T <: JWriter](protected[this] val nodes: T, protected[this] val level: Int, parent: StreamingJsonWriter[T], protected[this] val pretty: Boolean, protected[this] val spaces: Int) extends StreamingJsonWriter[T] {
  nodes write '{'
  writePretty()
  private[this] var isFirst = true
  def result: T = nodes

  def addNode(node: String): JsonWriter[T] = {
    if (isFirst) isFirst = false
    else nodes.write(",")
    nodes write node
    this
  }

  override def endObject(): JsonWriter[T] = {
    writePretty(outdent = 2)
    nodes.write('}')
    parent
  }


  def addAndQuoteNode(node: String): JsonWriter[T] = {
    if (isFirst) isFirst = false
    else nodes.append(",")
    nodes.append("\"")
    JsonAST.quote(node, nodes)
    nodes.append("\"")
    this
  }

  override def startArray(): JsonWriter[T] = {
    sys.error("You have to start a field to be able to end it (startArray called before startField in a JObject builder)")
  }

  override def endArray(): JsonWriter[T] =
    sys.error("You have to start an array to be able to end it (endArray called before startArray)")

  override def startObject(): JsonWriter[T] =
    sys.error("You have to start a field to be able to end it (startObject called before startField in a JObject builder)")
  
  
  override def string(value: String): JsonWriter[T] =
    sys.error("You have to start a field to be able to end it (string called before startField in a JObject builder)")

  override def byte(value: Byte): JsonWriter[T] =
    sys.error("You have to start a field to be able to end it (byte called before startField in a JObject builder)")

  override def int(value: Int): JsonWriter[T] =
    sys.error("You have to start a field to be able to end it (int called before startField in a JObject builder)")

  override def long(value: Long): JsonWriter[T] =
    sys.error("You have to start a field to be able to end it (long called before startField in a JObject builder)")

  override def bigInt(value: BigInt): JsonWriter[T] =
    sys.error("You have to start a field to be able to end it (bigInt called before startField in a JObject builder)")

  override def boolean(value: Boolean): JsonWriter[T] =
    sys.error("You have to start a field to be able to end it (boolean called before startField in a JObject builder)")

  override def short(value: Short): JsonWriter[T] =
    sys.error("You have to start a field to be able to end it (short called before startField in a JObject builder)")

  override def float(value: Float): JsonWriter[T] =
    sys.error("You have to start a field to be able to end it (float called before startField in a JObject builder)")

  override def double(value: Double): JsonWriter[T] =
    sys.error("You have to start a field to be able to end it (double called before startField in a JObject builder)")

  override def bigDecimal(value: BigDecimal): JsonWriter[T] =
    sys.error("You have to start a field to be able to end it (bigDecimal called before startField in a JObject builder)")

  override def startField(name: String): JsonWriter[T] = {
    val r = new FieldStreamingJsonWriter(name, isFirst, nodes, level, this, pretty, spaces)
    if (isFirst) isFirst = false
    r
  }
}
private final class ArrayStreamingJsonWriter[T <: JWriter](protected[this] val nodes: T, protected[this] val level: Int, parent: StreamingJsonWriter[T], protected[this] val pretty: Boolean, protected[this] val spaces: Int) extends StreamingJsonWriter[T] {
  nodes.write('[')
  writePretty()
  private[this] var isFirst = true
  def result: T = nodes

  override def endArray(): JsonWriter[T] = {
    writePretty(outdent = 2)
    nodes write ']'
    parent
  }

  private[this] def writeComma() {
    if (!isFirst) {
      nodes.write(',')
      writePretty()
    }
    else isFirst = false
  }

  override def startArray(): JsonWriter[T] = {
    writeComma()
    super.startArray()
  }

  override def startObject(): JsonWriter[T] = {
    writeComma()
    super.startObject()
  }

  def addNode(node: String): JsonWriter[T] = {
    writeComma()
    nodes.write(node)
    this
  }

  def addAndQuoteNode(node: String): JsonWriter[T] = {
    writeComma()
    nodes.append("\"")
    JsonAST.quote(node, nodes)
    nodes.append("\"")
    this
  }
}
private final class RootStreamingJsonWriter[T <: JWriter](protected[this] val nodes: T = new StringWriter(), protected[this] val pretty: Boolean = false, protected[this] val spaces: Int = 2) extends StreamingJsonWriter[T] {

  protected[this] val level: Int = 0

  final def addNode(node: String): JsonWriter[T] = {
    nodes write node
    this
  }


  final def addAndQuoteNode(node: String): JsonWriter[T] = {
    nodes.append("\"")
    JsonAST.quote(node, nodes)
    nodes.append("\"")
    this
  }

  def result: T = nodes
}
private sealed trait StreamingJsonWriter[T <: JWriter] extends JsonWriter[T] {

  protected[this] def level: Int
  protected[this] def spaces: Int
  protected[this] def pretty: Boolean
  protected[this] def nodes: T

  def startArray(): JsonWriter[T] = {
    new ArrayStreamingJsonWriter(nodes, level + 1, this, pretty, spaces)
  }

  def startObject(): JsonWriter[T] = {
    new ObjectStreamingJsonWriter(nodes, level + 1, this, pretty, spaces)
  }

  def addNode(node: String): JsonWriter[T]
  def addAndQuoteNode(node: String): JsonWriter[T]

  def endObject(): JsonWriter[T] = {
    sys.error("You have to start an object to be able to end it (endObject called before startObject)")
  }

  def startField(name: String): JsonWriter[T] = {
    sys.error("You have to start an object before starting a field.")
  }

  def string(value: String): JsonWriter[T] = addAndQuoteNode(value)

  def byte(value: Byte): JsonWriter[T] = addNode(value.toString)

  def int(value: Int): JsonWriter[T] = addNode(value.toString)

  def long(value: Long): JsonWriter[T] = addNode(value.toString)

  def bigInt(value: BigInt): JsonWriter[T] = addNode(value.toString())

  def boolean(value: Boolean): JsonWriter[T] = addNode(if (value) "true" else "false")

  def short(value: Short): JsonWriter[T] = addNode(value.toString)

  def endArray(): JsonWriter[T] = {
    sys.error("You have to start an object to be able to end it (endArray called before startArray)")
  }

  def float(value: Float): JsonWriter[T] = addNode(value.toString)

  def double(value: Double): JsonWriter[T] = addNode(value.toString)

  def bigDecimal(value: BigDecimal): JsonWriter[T] = addNode(value.toString())

  def resultString: String = result.toString

  def addJValue(jv: JValue): JsonWriter[T] = jv match {
    case JNull => addNode("null")
    case JString(str) => string(str)
    case JInt(i) => bigInt(i)
    case JDouble(d) => double(d)
    case JDecimal(d) => bigDecimal(d)
    case JBool(b) => boolean(b)

    case JArray(arr) =>
      val ab = startArray()
      arr foreach ab.addJValue
      ab.endArray()

    case JObject(flds) =>
      val obj = startObject()
      flds foreach {
        case (k, v) => obj.startField(k).addJValue(v)
      }
      obj.endObject()

    case _ => this
  }

  protected def writePretty(outdent: Int = 0) {
    if (pretty) {
      nodes write '\n'
      nodes.write((" " * (level * spaces - outdent)))
    }
  }
}
<|MERGE_RESOLUTION|>--- conflicted
+++ resolved
@@ -187,11 +187,7 @@
   def addJValue(jv: _root_.org.json4s.JValue): JsonWriter[_root_.org.json4s.JValue] =
     sys.error("You have to start a field to be able to end it (addJValue called before startField in a JObject builder)")
 
-<<<<<<< HEAD
-  def result: JValue = JObject(nodes.toList)
-=======
   def result: JValue = JObject(nodes.toList:_*)
->>>>>>> 82233fbd
 }
 
 private final class JDoubleJArrayJsonWriter(parent: JsonWriter[JValue]) extends JDoubleAstJsonWriter {
