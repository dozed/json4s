package org.json4s
package reflect

import java.{util => jutil}
import java.lang.reflect._
import scala.util.control.Exception._
import scala.collection.JavaConverters._
import java.util.Date
import java.sql.Timestamp
import collection.mutable.ArrayBuffer
import annotation.tailrec
import collection.mutable

object Reflector {

  private[this] val rawClasses = new Memo[Type, Class[_]]
  private[this] val unmangledNames = new Memo[String, String]
  private[this] val descriptors = new Memo[ScalaType, ObjectDescriptor]

  private[this] val primitives = {
      Set[Type](classOf[String], classOf[Int], classOf[Long], classOf[Double],
        classOf[Float], classOf[Byte], classOf[BigInt], classOf[Boolean],
        classOf[Short], classOf[java.lang.Integer], classOf[java.lang.Long],
        classOf[java.lang.Double], classOf[java.lang.Float], classOf[BigDecimal],
        classOf[java.lang.Byte], classOf[java.lang.Boolean], classOf[Number],
        classOf[java.lang.Short], classOf[Date], classOf[Timestamp], classOf[Symbol],
        classOf[java.math.BigDecimal], classOf[java.math.BigInteger])
  }

  def isPrimitive(t: Type, extra: Set[Type] = Set.empty) = (primitives ++ extra) contains t

  def scalaTypeOf[T](implicit mf: Manifest[T]): ScalaType = ScalaType(mf)
  def scalaTypeOf(clazz: Class[_]): ScalaType = ScalaType(ManifestFactory.manifestOf(clazz))
  def scalaTypeOf(t: Type): ScalaType = ScalaType(ManifestFactory.manifestOf(t))

  private[this] val stringTypes = new Memo[String, Option[ScalaType]]
  def scalaTypeOf(name: String): Option[ScalaType] =
    stringTypes(name, ScalaSigReader.resolveClass[AnyRef](_, ClassLoaders) map (c => scalaTypeOf(c)))

  def describe[T](implicit mf: Manifest[T], formats: Formats = DefaultFormats): ObjectDescriptor =
    describe(scalaTypeDescribable(scalaTypeOf[T])(formats))

  def describe(st: ReflectorDescribable[_]): ObjectDescriptor =
    descriptors(st.scalaType, createDescriptor(_, st.paranamer, st.companionClasses))


  def createDescriptor(tpe: ScalaType, paramNameReader: ParameterNameReader = ParanamerReader, companionMappings: List[(Class[_], AnyRef)] = Nil): ObjectDescriptor = {
//    println("Creating descriptor for " + tpe.fullName + " and paramNameReader: " + paramNameReader + " and mappings: " + companionMappings)
    if (tpe.isPrimitive) PrimitiveDescriptor(tpe)
    else new ClassDescriptorBuilder(tpe, paramNameReader, companionMappings).result
  }

  private class ClassDescriptorBuilder(tpe: ScalaType, paramNameReader: ParameterNameReader = ParanamerReader, companionMappings: List[(Class[_], AnyRef)] = Nil) {
    var companion: Option[SingletonDescriptor] = None
    var triedCompanion = false

    def fields(clazz: Class[_]): List[PropertyDescriptor] = {
      val lb = new mutable.MutableList[PropertyDescriptor]()
      val ls = allCatch.withApply(_ => fail("Case classes defined in function bodies are not supported.")) { clazz.getDeclaredFields.toIterator }
      while (ls.hasNext) {
        val f = ls.next()
        val mod = f.getModifiers
<<<<<<< HEAD
        if (!(Modifier.isStatic(mod) || Modifier.isTransient(mod) || Modifier.isVolatile(mod) || f.isSynthetic)) {
=======
        if (!(Modifier.isStatic(mod) || Modifier.isTransient(mod) || Modifier.isVolatile(mod)  || f.isSynthetic)) {
>>>>>>> 4760442d
          val st = ScalaType(f.getType, f.getGenericType match {
            case p: ParameterizedType => p.getActualTypeArguments.toSeq.zipWithIndex map { case (cc, i) =>
              if (cc == classOf[java.lang.Object]) Reflector.scalaTypeOf(ScalaSigReader.readField(f.getName, clazz, i))
              else Reflector.scalaTypeOf(cc)
            }
            case _ => Nil
          })
          if (f.getName != ScalaSigReader.OuterFieldName) {
            val decoded = unmangleName(f.getName)
            f.setAccessible(true)
            lb += PropertyDescriptor(decoded, f.getName, st, f)
          }
        }
      }
      if (clazz.getSuperclass != null) lb ++= fields(clazz.getSuperclass)
      lb.toList
    }

    def properties: Seq[PropertyDescriptor] = fields(tpe.erasure)

    def ctorParamType(name: String, index: Int, owner: ScalaType, ctorParameterNames: List[String], t: Type, container: Option[(ScalaType, List[Int])] = None): ScalaType = {
      val idxes = container.map(_._2.reverse)
      t  match {
        case v: TypeVariable[_] =>
          val a = owner.typeVars.getOrElse(v, scalaTypeOf(v))
          if (a.erasure == classOf[java.lang.Object]) {
            val r = ScalaSigReader.readConstructor(name, owner, index, ctorParameterNames)
            scalaTypeOf(r)
          } else a
        case v: ParameterizedType =>
          val st = scalaTypeOf(v)
          val actualArgs = v.getActualTypeArguments.toList.zipWithIndex map {
            case (ct, idx) =>
              val prev = container.map(_._2).getOrElse(Nil)
              ctorParamType(name, index, owner, ctorParameterNames, ct, Some((st, idx :: prev)))
          }
          st.copy(typeArgs = actualArgs)
        case v: WildcardType =>
          val upper = v.getUpperBounds
          if (upper != null && upper.size > 0) scalaTypeOf(upper(0))
          else scalaTypeOf[AnyRef]
        case x =>
          val st = scalaTypeOf(x)
          if (st.erasure == classOf[java.lang.Object]) {
            scalaTypeOf(ScalaSigReader.readConstructor(name, owner, idxes getOrElse List(index), ctorParameterNames))
          } else st
      }
    }

    def constructorsAndCompanion: Seq[ConstructorDescriptor] = {
      val er = tpe.erasure
      val ccs = allCatch.withApply(_ => fail("Case classes defined in function bodies are not supported.")) { er.getConstructors }
      Option(ccs).map(_.toSeq).getOrElse(Nil) map { ctor =>
        val ctorParameterNames = if (Modifier.isPublic(ctor.getModifiers) && ctor.getParameterTypes.length > 0)
          allCatch opt { paramNameReader.lookupParameterNames(ctor) } getOrElse Nil
        else
          Nil
        val genParams = Vector(ctor.getGenericParameterTypes: _*)
        val ctorParams = ctorParameterNames.zipWithIndex map {
          case (ScalaSigReader.OuterFieldName, index) =>
//            println("The result type of the $outer param: " + genParams(0))
            if (tpe.erasure.getDeclaringClass == null) fail("Classes defined in method bodies are not supported.")
            val mapping = companionMappings.find(_._1 == tpe.erasure).map(_._2)
            companion = mapping map { o =>
              val inst = o.getClass.getMethod(tpe.simpleName).invoke(o)
              val kl = inst.getClass
              SingletonDescriptor(safeSimpleName(kl), kl.getName, scalaTypeOf(kl), inst, Seq.empty)
            }

            val default = mapping.map(() => _)
            val tt = scalaTypeOf(tpe.erasure.getDeclaringClass)
            ConstructorParamDescriptor(ScalaSigReader.OuterFieldName, ScalaSigReader.OuterFieldName, index, tt, default)
          case (paramName, index) =>
            if (companion.isEmpty && !triedCompanion) {
              companion = (ScalaSigReader.companions(tpe.rawFullName) collect {
                case (kl, Some(cOpt)) => SingletonDescriptor(safeSimpleName(kl), kl.getName, scalaTypeOf(kl), cOpt, Seq.empty)
              })
              triedCompanion = true
            }
            val decoded = unmangleName(paramName)
            val default = companion flatMap {
              comp =>
                defaultValue(comp.erasure.erasure, comp.instance, index)
            }
            val theType = ctorParamType(paramName, index, tpe, ctorParameterNames.toList, genParams(index))
            ConstructorParamDescriptor(decoded, paramName, index, theType, default)
        }
        ConstructorDescriptor(ctorParams.toSeq, ctor, isPrimary = false)
      }
    }

    def result = {
      val constructors = constructorsAndCompanion
//      println("companion: " + companion)
      ClassDescriptor(tpe.simpleName, tpe.fullName, tpe, companion, constructors, properties)
    }
  }

  def defaultValue(compClass: Class[_], compObj: AnyRef, argIndex: Int) = {
    allCatch.withApply(_ => None) {
      if (compObj == null) None
      else {
        Option(compClass.getMethod("%s$%d".format(ConstructorDefault, argIndex + 1))) map {
          meth => () => meth.invoke(compObj)
        }
      }
    }
  }

  def rawClassOf(t: Type): Class[_] = rawClasses(t, _ match {
    case c: Class[_] => c
    case p: ParameterizedType => rawClassOf(p.getRawType)
    case x => sys.error("Raw type of " + x + " not known")
  })

  def unmangleName(name: String) = unmangledNames(name, scala.reflect.NameTransformer.decode)

  def mkParameterizedType(owner: Type, typeArgs: Seq[Type]) =
    new ParameterizedType {
      def getActualTypeArguments = typeArgs.toArray
      def getOwnerType = owner
      def getRawType = rawClassOf(owner)
      override def toString = getOwnerType + "[" + getActualTypeArguments.mkString(",") + "]"
    }

}<|MERGE_RESOLUTION|>--- conflicted
+++ resolved
@@ -60,11 +60,7 @@
       while (ls.hasNext) {
         val f = ls.next()
         val mod = f.getModifiers
-<<<<<<< HEAD
-        if (!(Modifier.isStatic(mod) || Modifier.isTransient(mod) || Modifier.isVolatile(mod) || f.isSynthetic)) {
-=======
         if (!(Modifier.isStatic(mod) || Modifier.isTransient(mod) || Modifier.isVolatile(mod)  || f.isSynthetic)) {
->>>>>>> 4760442d
           val st = ScalaType(f.getType, f.getGenericType match {
             case p: ParameterizedType => p.getActualTypeArguments.toSeq.zipWithIndex map { case (cc, i) =>
               if (cc == classOf[java.lang.Object]) Reflector.scalaTypeOf(ScalaSigReader.readField(f.getName, clazz, i))
