/*
 * Copyright 2009-2010 WorldWide Conferencing, LLC
 *
 * Licensed under the Apache License, Version 2.0 (the "License");
 * you may not use this file except in compliance with the License.
 * You may obtain a copy of the License at
 *
 *     http://www.apache.org/licenses/LICENSE-2.0
 *
 * Unless required by applicable law or agreed to in writing, software
 * distributed under the License is distributed on an "AS IS" BASIS,
 * WITHOUT WARRANTIES OR CONDITIONS OF ANY KIND, either express or implied.
 * See the License for the specific language governing permissions and
 * limitations under the License.
 */

package org.json4s


import java.util.{Date, TimeZone}
import scalashim._

/** Formats to use when converting JSON.
 * Formats are usually configured by using an implicit parameter:
 * <pre>
 * implicit val formats = org.json4s.DefaultFormats
 * </pre>
 */
trait Formats { self: Formats =>
  val dateFormat: DateFormat
  val typeHints: TypeHints = NoTypeHints
  val customSerializers: List[Serializer[_]] = Nil
  val fieldSerializers: List[(Class[_], FieldSerializer[_])] = Nil

  /**
   * The name of the field in JSON where type hints are added (jsonClass by default)
   */
  val typeHintFieldName = "jsonClass"

  /**
   * Parameter name reading strategy. By deafult 'paranamer' is used.
   */
  val parameterNameReader: ParameterNameReader = Meta.ParanamerReader

  /**
   * Adds the specified type hints to this formats.
   */
  def + (extraHints: TypeHints): Formats = new Formats {
    val dateFormat = Formats.this.dateFormat
    override val typeHintFieldName = self.typeHintFieldName
    override val parameterNameReader = self.parameterNameReader
    override val typeHints = self.typeHints + extraHints
    override val customSerializers = self.customSerializers
    override val fieldSerializers = self.fieldSerializers
  }

  /**
   * Adds the specified custom serializer to this formats.
   */
  def + (newSerializer: Serializer[_]): Formats = new Formats {
    val dateFormat = Formats.this.dateFormat
    override val typeHintFieldName = self.typeHintFieldName
    override val parameterNameReader = self.parameterNameReader
    override val typeHints = self.typeHints
    override val customSerializers = newSerializer :: self.customSerializers
    override val fieldSerializers = self.fieldSerializers
  }

  /**
   * Adds the specified custom serializers to this formats.
   */
  def ++ (newSerializers: Traversable[Serializer[_]]): Formats =
    newSerializers.foldLeft(this)(_ + _)

  /**
   * Adds a field serializer for a given type to this formats.
   */
  def + [A](newSerializer: FieldSerializer[A])(implicit mf: Manifest[A]): Formats = new Formats {
    val dateFormat = Formats.this.dateFormat
    override val typeHintFieldName = self.typeHintFieldName
    override val parameterNameReader = self.parameterNameReader
    override val typeHints = self.typeHints
    override val customSerializers = self.customSerializers
    override val fieldSerializers = (mf.erasure, newSerializer) :: self.fieldSerializers
  }

  private[json4s] def fieldSerializer(clazz: Class[_]): Option[FieldSerializer[_]] = {
    import ClassDelta._

    val ord = Ordering[Int].on[(Class[_], FieldSerializer[_])](x => delta(x._1, clazz))
    fieldSerializers filter (_._1.isAssignableFrom(clazz)) match {
      case Nil => None
      case xs  => Some((xs min ord)._2)
    }
  }

  def customSerializer(implicit format: Formats) =
    customSerializers.foldLeft(Map(): PartialFunction[Any, JValue]) { (acc, x) =>
      acc.orElse(x.serialize)
    }

  def customDeserializer(implicit format: Formats) =
    customSerializers.foldLeft(Map(): PartialFunction[(TypeInfo, JValue), Any]) { (acc, x) =>
      acc.orElse(x.deserialize)
    }
}

  trait Serializer[A] {
    def deserialize(implicit format: Formats): PartialFunction[(TypeInfo, JValue), A]
    def serialize(implicit format: Formats): PartialFunction[Any, JValue]
  }

  /** Type hints can be used to alter the default conversion rules when converting
   * Scala instances into JSON and vice versa. Type hints must be used when converting
   * class which is not supported by default (for instance when class is not a case class).
   * <p>
   * Example:<pre>
   * class DateTime(val time: Long)
   *
   * val hints = new ShortTypeHints(classOf[DateTime] :: Nil) {
   *   override def serialize: PartialFunction[Any, JObject] = {
   *     case t: DateTime => JObject(JField("t", JInt(t.time)) :: Nil)
   *   }
   *
   *   override def deserialize: PartialFunction[(String, JObject), Any] = {
   *     case ("DateTime", JObject(JField("t", JInt(t)) :: Nil)) => new DateTime(t.longValue)
   *   }
   * }
   * implicit val formats = DefaultFormats.withHints(hints)
   * </pre>
   */
  trait TypeHints {
    import ClassDelta._

    val hints: List[Class[_]]

    /** Return hint for given type.
     */
    def hintFor(clazz: Class[_]): String

    /** Return type for given hint.
     */
    def classFor(hint: String): Option[Class[_]]

    def containsHint_?(clazz: Class[_]) = hints exists (_ isAssignableFrom clazz)
    def deserialize: PartialFunction[(String, JObject), Any] = Map()
    def serialize: PartialFunction[Any, JObject] = Map()

    def components: List[TypeHints] = List(this)

    /**
     * Adds the specified type hints to this type hints.
     */
    def + (hints: TypeHints): TypeHints = CompositeTypeHints(hints.components ::: components)

    private[TypeHints] case class CompositeTypeHints(override val components: List[TypeHints]) extends TypeHints {
      val hints: List[Class[_]] = components.flatMap(_.hints)

      /**
       * Chooses most specific class.
       */
      def hintFor(clazz: Class[_]): String = {
<<<<<<< HEAD
        (components.reverse
=======
        (components //.reverse
>>>>>>> 9c1354a8
          filter (_.containsHint_?(clazz))
          map (th => (th.hintFor(clazz), th.classFor(th.hintFor(clazz)).getOrElse(sys.error(s"hintFor/classFor not invertible for $th"))))
          sortWith((x, y) => (delta(x._2, clazz) - delta(y._2, clazz)) == 0)).head._1
      }

      def classFor(hint: String): Option[Class[_]] = {
        def hasClass(h: TypeHints) =
          scala.util.control.Exception.allCatch opt (h.classFor(hint)) map (_.isDefined) getOrElse(false)

        components find (hasClass) flatMap (_.classFor(hint))
      }

      override def deserialize: PartialFunction[(String, JObject), Any] = components.foldLeft[PartialFunction[(String, JObject),Any]](Map()) {
        (result, cur) => result.orElse(cur.deserialize)
      }

      override def serialize: PartialFunction[Any, JObject] = components.foldLeft[PartialFunction[Any, JObject]](Map()) {
        (result, cur) => result.orElse(cur.serialize)
      }
    }
  }

  private[json4s] object ClassDelta {
    def delta(class1: Class[_], class2: Class[_]): Int = {
      if (class1 == class2) 0
      else if (class1.getInterfaces.contains(class2)) 0
      else if (class2.getInterfaces.contains(class1)) 0
      else if (class1.isAssignableFrom(class2)) {
        1 + delta(class1, class2.getSuperclass)
      }
      else if (class2.isAssignableFrom(class1)) {
        1 + delta(class1.getSuperclass, class2)
      }
      else sys.error("Don't call delta unless one class is assignable from the other")
    }
  }

  /** Do not use any type hints.
   */
  case object NoTypeHints extends TypeHints {
    val hints = Nil
    def hintFor(clazz: Class[_]) = sys.error("NoTypeHints does not provide any type hints.")
    def classFor(hint: String) = None
  }

  /** Use short class name as a type hint.
   */
  case class ShortTypeHints(hints: List[Class[_]]) extends TypeHints {
    def hintFor(clazz: Class[_]) = {
      clazz.getSimpleName
    }
    def classFor(hint: String) = hints find (hintFor(_) == hint)
  }

  /** Use full class name as a type hint.
   */
  case class FullTypeHints(hints: List[Class[_]]) extends TypeHints {
    def hintFor(clazz: Class[_]) = clazz.getName
    def classFor(hint: String) = Some(Thread.currentThread.getContextClassLoader.loadClass(hint))
  }

  /** Default date format is UTC time.
   */
  object DefaultFormats extends DefaultFormats {
    val losslessDate = new ThreadLocal(new java.text.SimpleDateFormat("yyyy-MM-dd'T'HH:mm:ss.SSS'Z'"))
    val UTC = TimeZone.getTimeZone("UTC")
  }

  trait DefaultFormats extends Formats {
    import java.text.{ParseException, SimpleDateFormat}

    val dateFormat = new DateFormat {
      def parse(s: String) = try {
        Some(formatter.parse(s))
      } catch {
        case e: ParseException => None
      }

      def format(d: Date) = formatter.format(d)

      private def formatter = {
        val f = dateFormatter
        f.setTimeZone(DefaultFormats.UTC)
        f
      }
    }

    protected def dateFormatter = new SimpleDateFormat("yyyy-MM-dd'T'HH:mm:ss'Z'")

    /** Lossless date format includes milliseconds too.
     */
    def lossless = new DefaultFormats {
      override def dateFormatter = DefaultFormats.losslessDate()
    }

    /** Default formats with given <code>TypeHint</code>s.
     */
    def withHints(hints: TypeHints) = new DefaultFormats {
      override val typeHints = hints
    }
  }

  private[json4s] class ThreadLocal[A](init: => A) extends java.lang.ThreadLocal[A] with (() => A) {
    override def initialValue = init
    def apply = get
  }

  class CustomSerializer[A: Manifest](
    ser: Formats => (PartialFunction[JValue, A], PartialFunction[Any, JValue])) extends Serializer[A] {

    val Class = implicitly[Manifest[A]].erasure

    def deserialize(implicit format: Formats) = {
      case (TypeInfo(Class, _), json) =>
        if (ser(format)._1.isDefinedAt(json)) ser(format)._1(json)
        else throw new MappingException(s"Can't convert $json to $Class")
    }

    def serialize(implicit format: Formats) = ser(format)._2
  }<|MERGE_RESOLUTION|>--- conflicted
+++ resolved
@@ -160,11 +160,7 @@
        * Chooses most specific class.
        */
       def hintFor(clazz: Class[_]): String = {
-<<<<<<< HEAD
-        (components.reverse
-=======
         (components //.reverse
->>>>>>> 9c1354a8
           filter (_.containsHint_?(clazz))
           map (th => (th.hintFor(clazz), th.classFor(th.hintFor(clazz)).getOrElse(sys.error(s"hintFor/classFor not invertible for $th"))))
           sortWith((x, y) => (delta(x._2, clazz) - delta(y._2, clazz)) == 0)).head._1
