/*
 * Copyright 2009-2010 WorldWide Conferencing, LLC
 *
 * Licensed under the Apache License, Version 2.0 (the "License");
 * you may not use this file except in compliance with the License.
 * You may obtain a copy of the License at
 *
 *     http://www.apache.org/licenses/LICENSE-2.0
 *
 * Unless required by applicable law or agreed to in writing, software
 * distributed under the License is distributed on an "AS IS" BASIS,
 * WITHOUT WARRANTIES OR CONDITIONS OF ANY KIND, either express or implied.
 * See the License for the specific language governing permissions and
 * limitations under the License.
 */

package org.json4s


import java.util.{Date, TimeZone}
import reflect.Reflector
import scalashim._
import java.util
import scalaj.collection.Imports._
import scala.util.DynamicVariable
import annotation.implicitNotFound
import java.lang.reflect.Type

object Formats {
  def read[T](json: JValue)(implicit reader: Reader[T]): T = reader.read(json)
  def write[T](obj: T)(implicit writer: Writer[T]): JValue = writer.write(obj)
}

/** Formats to use when converting JSON.
 * Formats are usually configured by using an implicit parameter:
 * <pre>
 * implicit val formats = org.json4s.DefaultFormats
 * </pre>
 */
@implicitNotFound(
  "No org.json4s.Formats found. Try to bring an instance of org.json4s.Formats in scope or use the org.json4s.DefaultFormats."
)
trait Formats { self: Formats =>
  val dateFormat: DateFormat
  val typeHints: TypeHints = NoTypeHints
  val customSerializers: List[Serializer[_]] = Nil
  val fieldSerializers: List[(Class[_], FieldSerializer[_])] = Nil
  val wantsBigDecimal: Boolean = false
<<<<<<< HEAD
=======
  def primitives: Set[Type] = Set(classOf[JValue], classOf[JObject], classOf[JArray])
>>>>>>> 95c50faa

  /**
   * The name of the field in JSON where type hints are added (jsonClass by default)
   */
  val typeHintFieldName = "jsonClass"

  /**
   * Parameter name reading strategy. By default 'paranamer' is used.
   */
  val parameterNameReader: reflect.ParameterNameReader = reflect.ParanamerReader

  def withBigDecimal: Formats = new Formats {
    val dateFormat: DateFormat = Formats.this.dateFormat
    override val typeHintFieldName = self.typeHintFieldName
    override val parameterNameReader = self.parameterNameReader
    override val typeHints = self.typeHints
    override val customSerializers = self.customSerializers
    override val fieldSerializers = self.fieldSerializers
    override val wantsBigDecimal = true
  }

  def withDouble: Formats = new Formats {
    val dateFormat: DateFormat = Formats.this.dateFormat
    override val typeHintFieldName = self.typeHintFieldName
    override val parameterNameReader = self.parameterNameReader
    override val typeHints = self.typeHints
    override val customSerializers = self.customSerializers
    override val fieldSerializers = self.fieldSerializers
    override val wantsBigDecimal = false
  }

  def withBigDecimal: Formats = new Formats {
    val dateFormat: DateFormat = Formats.this.dateFormat
    override val typeHintFieldName = self.typeHintFieldName
    override val parameterNameReader = self.parameterNameReader
    override val typeHints = self.typeHints
    override val customSerializers = self.customSerializers
    override val fieldSerializers = self.fieldSerializers
    override val wantsBigDecimal = true
  }

  def withDouble: Formats = new Formats {
    val dateFormat: DateFormat = Formats.this.dateFormat
    override val typeHintFieldName = self.typeHintFieldName
    override val parameterNameReader = self.parameterNameReader
    override val typeHints = self.typeHints
    override val customSerializers = self.customSerializers
    override val fieldSerializers = self.fieldSerializers
    override val wantsBigDecimal = false
  }

  /**
   * Adds the specified type hints to this formats.
   */
  def + (extraHints: TypeHints): Formats = new Formats {
    val dateFormat = Formats.this.dateFormat
    override val typeHintFieldName = self.typeHintFieldName
    override val parameterNameReader = self.parameterNameReader
    override val typeHints = self.typeHints + extraHints
    override val customSerializers = self.customSerializers
    override val fieldSerializers = self.fieldSerializers
    override val wantsBigDecimal = self.wantsBigDecimal
  }

  /**
   * Adds the specified custom serializer to this formats.
   */
  def + (newSerializer: Serializer[_]): Formats = new Formats {
    val dateFormat = Formats.this.dateFormat
    override val typeHintFieldName = self.typeHintFieldName
    override val parameterNameReader = self.parameterNameReader
    override val typeHints = self.typeHints
    override val customSerializers = newSerializer :: self.customSerializers
    override val fieldSerializers = self.fieldSerializers
    override val wantsBigDecimal = self.wantsBigDecimal
  }

  /**
   * Adds the specified custom serializers to this formats.
   */
  def ++ (newSerializers: Traversable[Serializer[_]]): Formats =
    newSerializers.foldLeft(this)(_ + _)

  /**
   * Adds a field serializer for a given type to this formats.
   */
  def + [A](newSerializer: FieldSerializer[A])(implicit mf: Manifest[A]): Formats = new Formats {
    val dateFormat = Formats.this.dateFormat
    override val typeHintFieldName = self.typeHintFieldName
    override val parameterNameReader = self.parameterNameReader
    override val typeHints = self.typeHints
    override val customSerializers = self.customSerializers
    override val fieldSerializers = (mf.erasure, newSerializer) :: self.fieldSerializers
    override val wantsBigDecimal = self.wantsBigDecimal
  }

  private[json4s] def fieldSerializer(clazz: Class[_]): Option[FieldSerializer[_]] = {
    import ClassDelta._

    val ord = Ordering[Int].on[(Class[_], FieldSerializer[_])](x => delta(x._1, clazz))
    fieldSerializers filter (_._1.isAssignableFrom(clazz)) match {
      case Nil => None
      case xs  => Some((xs min ord)._2)
    }
  }

  def customSerializer(implicit format: Formats) =
    customSerializers.foldLeft(Map(): PartialFunction[Any, JValue]) { (acc, x) =>
      acc.orElse(x.serialize)
    }

  def customDeserializer(implicit format: Formats) =
    customSerializers.foldLeft(Map(): PartialFunction[(TypeInfo, JValue), Any]) { (acc, x) =>
      acc.orElse(x.deserialize)
    }
}

  trait Serializer[A] {
    def deserialize(implicit format: Formats): PartialFunction[(TypeInfo, JValue), A]
    def serialize(implicit format: Formats): PartialFunction[Any, JValue]
  }

  /** Type hints can be used to alter the default conversion rules when converting
   * Scala instances into JSON and vice versa. Type hints must be used when converting
   * class which is not supported by default (for instance when class is not a case class).
   * <p>
   * Example:<pre>
   * class DateTime(val time: Long)
   *
   * val hints = new ShortTypeHints(classOf[DateTime] :: Nil) {
   *   override def serialize: PartialFunction[Any, JObject] = {
   *     case t: DateTime => JObject(JField("t", JInt(t.time)) :: Nil)
   *   }
   *
   *   override def deserialize: PartialFunction[(String, JObject), Any] = {
   *     case ("DateTime", JObject(JField("t", JInt(t)) :: Nil)) => new DateTime(t.longValue)
   *   }
   * }
   * implicit val formats = DefaultFormats.withHints(hints)
   * </pre>
   */
  trait TypeHints {
    import ClassDelta._

    val hints: List[Class[_]]

    /** Return hint for given type.
     */
    def hintFor(clazz: Class[_]): String

    /** Return type for given hint.
     */
    def classFor(hint: String): Option[Class[_]]

    @deprecated("Use `containsHint` without `_?` instead", "3.2.0")
    def containsHint_?(clazz: Class[_]) = containsHint(clazz)
    def containsHint(clazz: Class[_]) = hints exists (_ isAssignableFrom clazz)
    def deserialize: PartialFunction[(String, JObject), Any] = Map()
    def serialize: PartialFunction[Any, JObject] = Map()

    def components: List[TypeHints] = List(this)



    /**
     * Adds the specified type hints to this type hints.
     */
    def + (hints: TypeHints): TypeHints = CompositeTypeHints(hints.components ::: components)

    private[TypeHints] case class CompositeTypeHints(override val components: List[TypeHints]) extends TypeHints {
      val hints: List[Class[_]] = components.flatMap(_.hints)

      /**
       * Chooses most specific class.
       */
      def hintFor(clazz: Class[_]): String = {
        (components.reverse
          filter (_.containsHint_?(clazz))
          map (th => (th.hintFor(clazz), th.classFor(th.hintFor(clazz)).getOrElse(sys.error(s"hintFor/classFor not invertible for $th"))))
          sortWith((x, y) => (delta(x._2, clazz) - delta(y._2, clazz)) == 0)).head._1
      }

      def classFor(hint: String): Option[Class[_]] = {
        def hasClass(h: TypeHints) =
          scala.util.control.Exception.allCatch opt (h.classFor(hint)) map (_.isDefined) getOrElse(false)

        components find (hasClass) flatMap (_.classFor(hint))
      }

      override def deserialize: PartialFunction[(String, JObject), Any] = components.foldLeft[PartialFunction[(String, JObject),Any]](Map()) {
        (result, cur) => result.orElse(cur.deserialize)
      }

      override def serialize: PartialFunction[Any, JObject] = components.foldLeft[PartialFunction[Any, JObject]](Map()) {
        (result, cur) => result.orElse(cur.serialize)
      }
    }
  }

  private[json4s] object ClassDelta {
    def delta(class1: Class[_], class2: Class[_]): Int = {
      if (class1 == class2) 0
      else if (class1.getInterfaces.contains(class2)) 0
      else if (class2.getInterfaces.contains(class1)) 0
      else if (class1.isAssignableFrom(class2)) {
        1 + delta(class1, class2.getSuperclass)
      }
      else if (class2.isAssignableFrom(class1)) {
        1 + delta(class1.getSuperclass, class2)
      }
      else sys.error("Don't call delta unless one class is assignable from the other")
    }
  }

  /** Do not use any type hints.
   */
  case object NoTypeHints extends TypeHints {
    val hints = Nil
    def hintFor(clazz: Class[_]) = sys.error("NoTypeHints does not provide any type hints.")
    def classFor(hint: String) = None
  }

  /** Use short class name as a type hint.
   */
  case class ShortTypeHints(hints: List[Class[_]]) extends TypeHints {
    def hintFor(clazz: Class[_]) = {
      clazz.getSimpleName
    }
    def classFor(hint: String) = hints find (hintFor(_) == hint)
  }

  /** Use full class name as a type hint.
   */
  case class FullTypeHints(hints: List[Class[_]]) extends TypeHints {
    def hintFor(clazz: Class[_]) = clazz.getName
    def classFor(hint: String) = {
      Reflector.scalaTypeOf(hint).map(_.erasure)//.find(h => hints.exists(l => l.isAssignableFrom(h.erasure)))
    }
  }

  /** Default date format is UTC time.
   */
  object DefaultFormats extends DefaultFormats {
    val losslessDate = new ThreadLocal(new java.text.SimpleDateFormat("yyyy-MM-dd'T'HH:mm:ss.SSS'Z'"))
    val UTC = TimeZone.getTimeZone("UTC")
    private[json4s] class ThreadLocal[A](init: => A) extends java.lang.ThreadLocal[A] with (() => A) {
      override def initialValue = init
      def apply = get
    }
  }

  trait DefaultFormats extends Formats {
    import java.text.{ParseException, SimpleDateFormat}
    import DefaultFormats.ThreadLocal

    private[this] val df = new ThreadLocal[SimpleDateFormat](dateFormatter)

    val dateFormat = new DateFormat {
      def parse(s: String) = try {
        Some(formatter.parse(s))
      } catch {
        case e: ParseException => None
      }

      def format(d: Date) = formatter.format(d)

      private[this] def formatter = {
        val f = df.get()
        f.setTimeZone(DefaultFormats.UTC)
        f
      }
    }

    protected def dateFormatter = new SimpleDateFormat("yyyy-MM-dd'T'HH:mm:ss'Z'")

    /** Lossless date format includes milliseconds too.
     */
    def lossless = new DefaultFormats {
      override def dateFormatter = DefaultFormats.losslessDate()
    }

    /** Default formats with given <code>TypeHint</code>s.
     */
    def withHints(hints: TypeHints) = new DefaultFormats {
      override val typeHints = hints
    }
  }



  class CustomSerializer[A: Manifest](
    ser: Formats => (PartialFunction[JValue, A], PartialFunction[Any, JValue])) extends Serializer[A] {

    val Class = implicitly[Manifest[A]].erasure

    def deserialize(implicit format: Formats) = {
      case (TypeInfo(Class, _), json) =>
        if (ser(format)._1.isDefinedAt(json)) ser(format)._1(json)
        else throw new MappingException(s"Can't convert $json to $Class")
    }

    def serialize(implicit format: Formats) = ser(format)._2
  }<|MERGE_RESOLUTION|>--- conflicted
+++ resolved
@@ -21,7 +21,6 @@
 import reflect.Reflector
 import scalashim._
 import java.util
-import scalaj.collection.Imports._
 import scala.util.DynamicVariable
 import annotation.implicitNotFound
 import java.lang.reflect.Type
@@ -46,10 +45,7 @@
   val customSerializers: List[Serializer[_]] = Nil
   val fieldSerializers: List[(Class[_], FieldSerializer[_])] = Nil
   val wantsBigDecimal: Boolean = false
-<<<<<<< HEAD
-=======
   def primitives: Set[Type] = Set(classOf[JValue], classOf[JObject], classOf[JArray])
->>>>>>> 95c50faa
 
   /**
    * The name of the field in JSON where type hints are added (jsonClass by default)
@@ -60,26 +56,6 @@
    * Parameter name reading strategy. By default 'paranamer' is used.
    */
   val parameterNameReader: reflect.ParameterNameReader = reflect.ParanamerReader
-
-  def withBigDecimal: Formats = new Formats {
-    val dateFormat: DateFormat = Formats.this.dateFormat
-    override val typeHintFieldName = self.typeHintFieldName
-    override val parameterNameReader = self.parameterNameReader
-    override val typeHints = self.typeHints
-    override val customSerializers = self.customSerializers
-    override val fieldSerializers = self.fieldSerializers
-    override val wantsBigDecimal = true
-  }
-
-  def withDouble: Formats = new Formats {
-    val dateFormat: DateFormat = Formats.this.dateFormat
-    override val typeHintFieldName = self.typeHintFieldName
-    override val parameterNameReader = self.parameterNameReader
-    override val typeHints = self.typeHints
-    override val customSerializers = self.customSerializers
-    override val fieldSerializers = self.fieldSerializers
-    override val wantsBigDecimal = false
-  }
 
   def withBigDecimal: Formats = new Formats {
     val dateFormat: DateFormat = Formats.this.dateFormat
@@ -227,9 +203,9 @@
        */
       def hintFor(clazz: Class[_]): String = {
         (components.reverse
-          filter (_.containsHint_?(clazz))
-          map (th => (th.hintFor(clazz), th.classFor(th.hintFor(clazz)).getOrElse(sys.error(s"hintFor/classFor not invertible for $th"))))
-          sortWith((x, y) => (delta(x._2, clazz) - delta(y._2, clazz)) == 0)).head._1
+          filter (_.containsHint(clazz))
+          map (th => (th.hintFor(clazz), th.classFor(th.hintFor(clazz)).getOrElse(sys.error("hintFor/classFor not invertible for " + th))))
+          sortWith ((x, y) => (delta(x._2, clazz) - delta(y._2, clazz)) <= 0)).head._1
       }
 
       def classFor(hint: String): Option[Class[_]] = {
@@ -237,7 +213,7 @@
           scala.util.control.Exception.allCatch opt (h.classFor(hint)) map (_.isDefined) getOrElse(false)
 
         components find (hasClass) flatMap (_.classFor(hint))
-      }
+    }
 
       override def deserialize: PartialFunction[(String, JObject), Any] = components.foldLeft[PartialFunction[(String, JObject),Any]](Map()) {
         (result, cur) => result.orElse(cur.deserialize)
@@ -275,9 +251,7 @@
   /** Use short class name as a type hint.
    */
   case class ShortTypeHints(hints: List[Class[_]]) extends TypeHints {
-    def hintFor(clazz: Class[_]) = {
-      clazz.getSimpleName
-    }
+    def hintFor(clazz: Class[_]) = clazz.getName.substring(clazz.getName.lastIndexOf(".")+1)
     def classFor(hint: String) = hints find (hintFor(_) == hint)
   }
 
@@ -348,7 +322,7 @@
     def deserialize(implicit format: Formats) = {
       case (TypeInfo(Class, _), json) =>
         if (ser(format)._1.isDefinedAt(json)) ser(format)._1(json)
-        else throw new MappingException(s"Can't convert $json to $Class")
+        else throw new MappingException("Can't convert " + json + " to " + Class)
     }
 
     def serialize(implicit format: Formats) = ser(format)._2
