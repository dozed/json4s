package org.json4s

import collection.{generic, immutable}
import annotation.implicitNotFound


// based on the type classes from play 2 but with the conversions from lift-json
@implicitNotFound(
  "No JSON deserializer found for type ${T}. Try to implement an implicit Reader or JsonFormat for this type."
)
trait Reader[T] {
  def read(value: JValue): T
}

object DefaultReaders extends DefaultReaders
trait DefaultReaders {
  implicit object IntReader extends Reader[Int] {
    def read(value: JValue): Int = value match {
      case JInt(x) => x.intValue
      case JDouble(x) => x.intValue
      case JDecimal(x) => x.intValue
//      case JString(s) if (s != null && s.trim.nonEmpty && s.forall(Character.isDigit)) => s.toInt
//      case JNull => 0
<<<<<<< HEAD
      case x => throw new FormatException(s"Can't convert $x to Int.")
=======
      case x => throw new MappingException("Can't convert %s to Int." format x)
>>>>>>> 95c50faa
    }
  }

  implicit object BigIntReader extends Reader[BigInt] {
    def read(value: JValue): BigInt = value match {
      case JInt(x) => x
      case JDouble(x) => BigInt(x.longValue)
      case JDecimal(x) => x.toBigInt()
//      case JString(s) if (s != null && s.trim.nonEmpty && s.forall(Character.isDigit)) => BigInt(s)
//      case JNull => 0
<<<<<<< HEAD
      case x => throw new FormatException(s"Can't convert $x to BigInt.")
=======
      case x => throw new MappingException("Can't convert %s to Int." format x)
>>>>>>> 95c50faa
    }
  }

  implicit object LongReader extends Reader[Long] {
    def read(value: JValue): Long = value match {
      case JInt(x) => x.longValue
      case JDouble(x) => x.longValue
      case JDecimal(x) => x.longValue
//      case JString(s) if (s != null && s.trim.nonEmpty && s.forall(Character.isDigit)) => s.toLong
//      case JNull => 0
<<<<<<< HEAD
      case x => throw new FormatException(s"Can't convert $x to Long.")
=======
      case x => throw new MappingException("Can't convert %s to Long." format x)
>>>>>>> 95c50faa
    }
  }

  implicit object ShortReader extends Reader[Short] {
    def read(value: JValue): Short = value match {
      case JInt(x) => x.shortValue
      case JDouble(x) => x.shortValue
      case JDecimal(x) => x.shortValue
//      case JString(s) if (s != null && s.trim.nonEmpty && s.forall(Character.isDigit)) => s.toShort
      case JNull => 0
<<<<<<< HEAD
      case x => throw new FormatException(s"Can't convert $x to Short.")
=======
      case x => throw new MappingException("Can't convert %s to Short." format x)
>>>>>>> 95c50faa
    }
  }

  implicit object ByteReader extends Reader[Byte] {
    def read(value: _root_.org.json4s.JValue): Byte = value match {
      case JInt(x) => x.byteValue
      case JDouble(x) => x.byteValue
      case JDecimal(x) => x.byteValue
//      case JString(s) if (s != null && s.trim.nonEmpty && s.forall(Character.isDigit)) => s.toByte
      case JNull => 0
<<<<<<< HEAD
      case x => throw new FormatException(s"Can't convert $x to Byte.")
=======
      case x => throw new MappingException("Can't convert %s to Byte." format x)
>>>>>>> 95c50faa
    }
  }

  implicit object FloatReader extends Reader[Float] {
    def read(value: _root_.org.json4s.JValue): Float = value match {
      case JInt(x) => x.floatValue
      case JDouble(x) => x.floatValue
      case JDecimal(x) => x.floatValue
//      case JString(s) if (s != null && s.trim.nonEmpty && s.forall(i => Character.isDigit(i) || i == ',' || i == '.')) => s.toFloat
      case JNull => 0
<<<<<<< HEAD
      case x => throw new FormatException(s"Can't convert $x to Float.")
=======
      case x => throw new MappingException("Can't convert %s to Float." format x)
>>>>>>> 95c50faa
    }
  }

  implicit object DoubleReader extends Reader[Double] {
    def read(value: _root_.org.json4s.JValue): Double = value match {
      case JInt(x) => x.doubleValue
      case JDouble(x) => x
      case JDecimal(x) => x.doubleValue
//      case JString(s) if (s != null && s.trim.nonEmpty && s.forall(i => Character.isDigit(i) || i == ',' || i == '.')) => s.toDouble
      case JNull => 0
<<<<<<< HEAD
      case x => throw new FormatException(s"Can't convert $x to Double.")
=======
      case x => throw new MappingException("Can't convert %s to Double." format x)
>>>>>>> 95c50faa
    }
  }

  implicit object BigDecimalReader extends Reader[BigDecimal] {
    def read(value: _root_.org.json4s.JValue): BigDecimal = value match {
      case JInt(x) => BigDecimal(x)
      case JDouble(x) => BigDecimal(x)
      case JDecimal(x) => x
//      case JString(s) if (s != null && s.trim.nonEmpty && s.forall(i => Character.isDigit(i) || i == ',' || i == '.')) => BigDecimal(s)
      case JNull => 0
<<<<<<< HEAD
      case x => throw new FormatException(s"Can't convert $x to BigDecimal.")
=======
      case x => throw new MappingException("Can't convert %s to BigDecimal." format x)
>>>>>>> 95c50faa
    }
  }

  implicit object BooleanReader extends Reader[Boolean] {
    def read(value: _root_.org.json4s.JValue): Boolean = value match {
      case JBool(v) => v
      case JNull => false
//      case JString(s) if s.equalsIgnoreCase("true") || s.equalsIgnoreCase("false") => s.toBoolean
<<<<<<< HEAD
      case x => throw new FormatException(s"Can't convert $x to Boolean.")
=======
      case x => throw new MappingException("Can't convert %s to Boolean." format x)
>>>>>>> 95c50faa
    }
  }

  implicit object StringReader extends Reader[String] {
    def read(value: _root_.org.json4s.JValue): String = value match {
      case JInt(x) => x.toString
      case JDecimal(x) => x.toString
      case JDouble(x) => x.toString
      case JBool(x) => x.toString
      case JString(s) => s
      case JNull => null
<<<<<<< HEAD
      case x => throw new FormatException(s"Can't convert $x to String.")
=======
      case x => throw new MappingException("Can't convert %s to String." format x)
>>>>>>> 95c50faa
    }
  }

  implicit def mapReader[V](implicit valueReader: Reader[V]): Reader[immutable.Map[String, V]] = new Reader[immutable.Map[String, V]] {
    def read(value: _root_.org.json4s.JValue): Map[String, V] = value match {
      case JObject(v) => Map(v.map({ case JField(k, vl) => k -> valueReader.read(vl)}):_*)
<<<<<<< HEAD
      case x => throw new FormatException(s"Can't convert $x to String.")
=======
      case x => throw new MappingException("Can't convert %s to String." format x)
>>>>>>> 95c50faa
    }
  }

  implicit def traversableReader[F[_], V](implicit cbf: generic.CanBuildFrom[F[_], V, F[V]], valueReader: Reader[V]) =
    new Reader[F[V]] {
      def read(value: _root_.org.json4s.JValue): F[V] = value match {
        case JArray(items) =>
          val builder = cbf()
          (items.foldLeft(builder) { (acc, i) => acc += valueReader.read(i); acc}).result()
<<<<<<< HEAD
        case x => throw new FormatException(s"Can't convert $x to Traversable.")
=======
        case x => throw new MappingException("Can't convert %s to Traversable." format x)
>>>>>>> 95c50faa
      }
    }

  implicit def arrayReader[T:Manifest:Reader]: Reader[Array[T]] = new Reader[Array[T]] {
    def read(value: _root_.org.json4s.JValue): Array[T] = {
      value.as[List[T]].toArray
    }
  }

  implicit object JValueReader extends Reader[JValue] {
    def read(value: _root_.org.json4s.JValue): _root_.org.json4s.JValue = value
  }

  implicit object JObjectReader extends Reader[JObject] {
    def read(value: _root_.org.json4s.JValue): _root_.org.json4s.JObject = value match {
      case x: JObject => x
<<<<<<< HEAD
      case x => throw new FormatException(s"JObject expected for $x.")
=======
      case x => throw new MappingException("JObject expected, but got %s." format x)
    }
  }

  implicit object JArrayReader extends Reader[JArray] {
    def read(value: _root_.org.json4s.JValue): _root_.org.json4s.JArray = value match {
      case x: JArray => x
      case x => throw new MappingException("JArray expected, but got %s." format x)
>>>>>>> 95c50faa
    }
  }

  implicit def OptionReader[T](implicit valueReader: Reader[T]) = new Reader[Option[T]] {
    def read(value: _root_.org.json4s.JValue): Option[T] = {
      import scala.util.control.Exception.catching
      catching(classOf[RuntimeException], classOf[MappingException]) opt { valueReader read value }
    }
  }
}

@implicitNotFound(
  "No JSON serializer found for type ${T}. Try to implement an implicit Writer or JsonFormat for this type."
)
trait Writer[-T] {
  def write(obj: T): JValue
}
trait DefaultWriters {

  protected abstract class W[-T](fn: T => JValue) extends Writer[T] {
    def write(obj: T): _root_.org.json4s.JValue = fn(obj)
  }

  implicit object IntWriter extends W[Int](JInt(_))
  implicit object ByteWriter extends W[Byte](JInt(_))
  implicit object ShortWriter extends W[Short](JInt(_))
  implicit object LongWriter extends W[Long](JInt(_))
  implicit object BigIntWriter extends W[BigInt](JInt(_))
  implicit object BooleanWriter extends W[Boolean](JBool(_))
  implicit object StringWriter extends W[String](JString(_))
  implicit def arrayWriter[T](implicit valueWriter: Writer[T], mf: Manifest[T]): Writer[Array[T]] = new Writer[Array[T]] {
    def write(obj: Array[T]): _root_.org.json4s.JValue = JArray(obj.map(valueWriter.write(_)).toList)
  }
  implicit def mapWriter[V](implicit valueWriter: Writer[V]): Writer[immutable.Map[String, V]] = new Writer[Map[String, V]] {
    def write(obj: Map[String, V]): _root_.org.json4s.JValue = JObject(obj.map({case (k, v) => k -> valueWriter.write(v)}).toList)
  }
  implicit object JValueWriter extends W[JValue](identity)
  implicit def OptionWriter[T](implicit valueWriter: Writer[T]): Writer[Option[T]] = new Writer[Option[T]] {
    def write(obj: Option[T]): _root_.org.json4s.JValue = obj match {
      case Some(v) => valueWriter.write(v)
      case _ => JNull
    }
  }
}

trait DoubleWriters extends DefaultWriters {
  implicit object FloatWriter extends W[Float](JDouble(_))
  implicit object DoubleWriter extends W[Double](JDouble(_))
  implicit object BigDecimalWriter extends W[BigDecimal](d => JDouble(d.doubleValue))
}

trait BigDecimalWriters extends DefaultWriters {
  implicit object FloatWriter extends W[Float](JDecimal(_))
  implicit object DoubleWriter extends W[Double](JDecimal(_))
  implicit object BigDecimalWriter extends W[BigDecimal](d => JDecimal(d))
}

object BigDecimalWriters extends BigDecimalWriters
object DoubleWriters extends DoubleWriters
object DefaultWriters extends DoubleWriters // alias for DoubleWriters


@implicitNotFound(
  "No Json formatter found for type ${T}. Try to implement an implicit JsonFormat for this type."
)
trait JsonFormat[T] extends Writer[T] with Reader[T]
trait BigDecimalJsonFormats extends DefaultJsonFormats with DefaultReaders with BigDecimalWriters
trait DoubleJsonFormats extends DefaultJsonFormats with DefaultReaders with DoubleWriters
object BigDecimalJsonFormats extends BigDecimalJsonFormats
object DoubleJsonFormats extends DoubleJsonFormats
object DefaultJsonFormats extends DoubleJsonFormats

trait DefaultJsonFormats {

  implicit def GenericFormat[T](implicit reader: Reader[T], writer: Writer[T]): JsonFormat[T] = new JsonFormat[T] {
    def write(obj: T): _root_.org.json4s.JValue = writer.write(obj)
    def read(value: _root_.org.json4s.JValue): T = reader.read(value)
  }
}
<|MERGE_RESOLUTION|>--- conflicted
+++ resolved
@@ -21,11 +21,7 @@
       case JDecimal(x) => x.intValue
 //      case JString(s) if (s != null && s.trim.nonEmpty && s.forall(Character.isDigit)) => s.toInt
 //      case JNull => 0
-<<<<<<< HEAD
-      case x => throw new FormatException(s"Can't convert $x to Int.")
-=======
       case x => throw new MappingException("Can't convert %s to Int." format x)
->>>>>>> 95c50faa
     }
   }
 
@@ -36,11 +32,7 @@
       case JDecimal(x) => x.toBigInt()
 //      case JString(s) if (s != null && s.trim.nonEmpty && s.forall(Character.isDigit)) => BigInt(s)
 //      case JNull => 0
-<<<<<<< HEAD
-      case x => throw new FormatException(s"Can't convert $x to BigInt.")
-=======
       case x => throw new MappingException("Can't convert %s to Int." format x)
->>>>>>> 95c50faa
     }
   }
 
@@ -51,11 +43,7 @@
       case JDecimal(x) => x.longValue
 //      case JString(s) if (s != null && s.trim.nonEmpty && s.forall(Character.isDigit)) => s.toLong
 //      case JNull => 0
-<<<<<<< HEAD
-      case x => throw new FormatException(s"Can't convert $x to Long.")
-=======
       case x => throw new MappingException("Can't convert %s to Long." format x)
->>>>>>> 95c50faa
     }
   }
 
@@ -66,11 +54,7 @@
       case JDecimal(x) => x.shortValue
 //      case JString(s) if (s != null && s.trim.nonEmpty && s.forall(Character.isDigit)) => s.toShort
       case JNull => 0
-<<<<<<< HEAD
-      case x => throw new FormatException(s"Can't convert $x to Short.")
-=======
       case x => throw new MappingException("Can't convert %s to Short." format x)
->>>>>>> 95c50faa
     }
   }
 
@@ -81,11 +65,7 @@
       case JDecimal(x) => x.byteValue
 //      case JString(s) if (s != null && s.trim.nonEmpty && s.forall(Character.isDigit)) => s.toByte
       case JNull => 0
-<<<<<<< HEAD
-      case x => throw new FormatException(s"Can't convert $x to Byte.")
-=======
       case x => throw new MappingException("Can't convert %s to Byte." format x)
->>>>>>> 95c50faa
     }
   }
 
@@ -96,11 +76,7 @@
       case JDecimal(x) => x.floatValue
 //      case JString(s) if (s != null && s.trim.nonEmpty && s.forall(i => Character.isDigit(i) || i == ',' || i == '.')) => s.toFloat
       case JNull => 0
-<<<<<<< HEAD
-      case x => throw new FormatException(s"Can't convert $x to Float.")
-=======
       case x => throw new MappingException("Can't convert %s to Float." format x)
->>>>>>> 95c50faa
     }
   }
 
@@ -111,11 +87,7 @@
       case JDecimal(x) => x.doubleValue
 //      case JString(s) if (s != null && s.trim.nonEmpty && s.forall(i => Character.isDigit(i) || i == ',' || i == '.')) => s.toDouble
       case JNull => 0
-<<<<<<< HEAD
-      case x => throw new FormatException(s"Can't convert $x to Double.")
-=======
       case x => throw new MappingException("Can't convert %s to Double." format x)
->>>>>>> 95c50faa
     }
   }
 
@@ -126,11 +98,7 @@
       case JDecimal(x) => x
 //      case JString(s) if (s != null && s.trim.nonEmpty && s.forall(i => Character.isDigit(i) || i == ',' || i == '.')) => BigDecimal(s)
       case JNull => 0
-<<<<<<< HEAD
-      case x => throw new FormatException(s"Can't convert $x to BigDecimal.")
-=======
       case x => throw new MappingException("Can't convert %s to BigDecimal." format x)
->>>>>>> 95c50faa
     }
   }
 
@@ -139,11 +107,7 @@
       case JBool(v) => v
       case JNull => false
 //      case JString(s) if s.equalsIgnoreCase("true") || s.equalsIgnoreCase("false") => s.toBoolean
-<<<<<<< HEAD
-      case x => throw new FormatException(s"Can't convert $x to Boolean.")
-=======
       case x => throw new MappingException("Can't convert %s to Boolean." format x)
->>>>>>> 95c50faa
     }
   }
 
@@ -155,22 +119,14 @@
       case JBool(x) => x.toString
       case JString(s) => s
       case JNull => null
-<<<<<<< HEAD
-      case x => throw new FormatException(s"Can't convert $x to String.")
-=======
       case x => throw new MappingException("Can't convert %s to String." format x)
->>>>>>> 95c50faa
     }
   }
 
   implicit def mapReader[V](implicit valueReader: Reader[V]): Reader[immutable.Map[String, V]] = new Reader[immutable.Map[String, V]] {
     def read(value: _root_.org.json4s.JValue): Map[String, V] = value match {
       case JObject(v) => Map(v.map({ case JField(k, vl) => k -> valueReader.read(vl)}):_*)
-<<<<<<< HEAD
-      case x => throw new FormatException(s"Can't convert $x to String.")
-=======
       case x => throw new MappingException("Can't convert %s to String." format x)
->>>>>>> 95c50faa
     }
   }
 
@@ -180,11 +136,7 @@
         case JArray(items) =>
           val builder = cbf()
           (items.foldLeft(builder) { (acc, i) => acc += valueReader.read(i); acc}).result()
-<<<<<<< HEAD
-        case x => throw new FormatException(s"Can't convert $x to Traversable.")
-=======
         case x => throw new MappingException("Can't convert %s to Traversable." format x)
->>>>>>> 95c50faa
       }
     }
 
@@ -201,9 +153,6 @@
   implicit object JObjectReader extends Reader[JObject] {
     def read(value: _root_.org.json4s.JValue): _root_.org.json4s.JObject = value match {
       case x: JObject => x
-<<<<<<< HEAD
-      case x => throw new FormatException(s"JObject expected for $x.")
-=======
       case x => throw new MappingException("JObject expected, but got %s." format x)
     }
   }
@@ -212,7 +161,6 @@
     def read(value: _root_.org.json4s.JValue): _root_.org.json4s.JArray = value match {
       case x: JArray => x
       case x => throw new MappingException("JArray expected, but got %s." format x)
->>>>>>> 95c50faa
     }
   }
 
