/*
 * Copyright 2009-2010 WorldWide Conferencing, LLC
 *
 * Licensed under the Apache License, Version 2.0 (the "License");
 * you may not use this file except in compliance with the License.
 * You may obtain a copy of the License at
 *
 *     http://www.apache.org/licenses/LICENSE-2.0
 *
 * Unless required by applicable law or agreed to in writing, software
 * distributed under the License is distributed on an "AS IS" BASIS,
 * WITHOUT WARRANTIES OR CONDITIONS OF ANY KIND, either express or implied.
 * See the License for the specific language governing permissions and
 * limitations under the License.
 */

package org.json4s
package native

import scala.reflect.Manifest
import java.io.BufferedWriter

/** Functions to serialize and deserialize a case class.
 * Custom serializer can be inserted if a class is not a case class.
 * <p>
 * Example:<pre>
 * val hints = new ShortTypeHints( ... )
 * implicit val formats = Serialization.formats(hints)
 * </pre>
 *
 * @see org.json4s.TypeHints
 */
object Serialization extends Serialization  {
  import java.io.{Reader, StringWriter, Writer}
  /** Serialize to String.
   */
  def write[A <: AnyRef](a: A)(implicit formats: Formats): String = {
    (write(a, new StringWriter)(formats)).toString
  }

  /** Serialize to Writer.
   */
  def write[A <: AnyRef, W <: Writer](a: A, out: W)(implicit formats: Formats): W = {
    Extraction.decomposeWithBuilder(a, JsonWriter.streaming(out))(formats)
  }

  /** Serialize to String (pretty format).
   */
  def writePretty[A <: AnyRef](a: A)(implicit formats: Formats): String =
    (writePretty(a, new StringWriter)(formats)).toString

  /** Serialize to Writer (pretty format).
   */
  def writePretty[A <: AnyRef, W <: Writer](a: A, out: W)(implicit formats: Formats): W = {
    Extraction.decomposeWithBuilder(a, JsonWriter.streamingPretty(out))(formats)
  }

  /** Serialize to String (pretty format).
   */
  def writePrettyOld[A <: AnyRef](a: A)(implicit formats: Formats): String =
    (writePrettyOld(a, new StringWriter)(formats)).toString

  /** Serialize to Writer (pretty format).
   */
  def writePrettyOld[A <: AnyRef, W <: Writer](a: A, out: W)(implicit formats: Formats): W = {
    Printer.pretty(JsonMethods.render(Extraction.decompose(a)(formats)), out)
  }

  /** Deserialize from a String.
   */
  def read[A](json: String)(implicit formats: Formats, mf: Manifest[A]): A = {
    JsonParser.parse(json, formats.wantsBigDecimal).extract(formats, mf)
  }

<<<<<<< HEAD
  @deprecated("You can use formats now to indicate you want to use decimals instead of doubles")
=======
  @deprecated("You can use formats now to indicate you want to use decimals instead of doubles", "3.2.0")
>>>>>>> 95c50faa
  def read[A](json: String, useBigDecimalForDouble: Boolean)(implicit formats: Formats, mf: Manifest[A]): A =
    if (useBigDecimalForDouble) read(json)(formats.withBigDecimal, mf) else read(json)(formats.withDouble, mf)

  /** Deserialize from a Reader.
   */
<<<<<<< HEAD
  @deprecated("You can use formats now to indicate you want to use decimals instead of doubles")
=======
  @deprecated("You can use formats now to indicate you want to use decimals instead of doubles", "3.2.0")
>>>>>>> 95c50faa
  def read[A](in: Reader, useBigDecimalForDouble: Boolean)(implicit formats: Formats, mf: Manifest[A]): A =
    if (useBigDecimalForDouble) read(in)(formats.withBigDecimal, mf) else read(in)(formats.withDouble, mf)

  /** Deserialize from a Reader.
   */
  def read[A](in: Reader)(implicit formats: Formats, mf: Manifest[A]): A = {
    JsonParser.parse(in, formats.wantsBigDecimal).extract(formats, mf)
  }

}<|MERGE_RESOLUTION|>--- conflicted
+++ resolved
@@ -72,21 +72,13 @@
     JsonParser.parse(json, formats.wantsBigDecimal).extract(formats, mf)
   }
 
-<<<<<<< HEAD
-  @deprecated("You can use formats now to indicate you want to use decimals instead of doubles")
-=======
   @deprecated("You can use formats now to indicate you want to use decimals instead of doubles", "3.2.0")
->>>>>>> 95c50faa
   def read[A](json: String, useBigDecimalForDouble: Boolean)(implicit formats: Formats, mf: Manifest[A]): A =
     if (useBigDecimalForDouble) read(json)(formats.withBigDecimal, mf) else read(json)(formats.withDouble, mf)
 
   /** Deserialize from a Reader.
    */
-<<<<<<< HEAD
-  @deprecated("You can use formats now to indicate you want to use decimals instead of doubles")
-=======
   @deprecated("You can use formats now to indicate you want to use decimals instead of doubles", "3.2.0")
->>>>>>> 95c50faa
   def read[A](in: Reader, useBigDecimalForDouble: Boolean)(implicit formats: Formats, mf: Manifest[A]): A =
     if (useBigDecimalForDouble) read(in)(formats.withBigDecimal, mf) else read(in)(formats.withDouble, mf)
 
