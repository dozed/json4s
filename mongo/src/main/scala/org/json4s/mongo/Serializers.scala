--- conflicted
+++ resolved
@@ -75,15 +75,9 @@
 
   def deserialize(implicit format: Formats): PartialFunction[(TypeInfo, JValue), Date] = {
     case (TypeInfo(DateClass, _), json) => json match {
-<<<<<<< HEAD
-      case JObject(JField("$dt", JString(s)) :: Nil) =>
+      case JObject(JField(`fieldName`, JString(s)) :: Nil) =>
         format.dateFormat.parse(s).getOrElse(throw new MappingException(s"Can't parse $s to Date"))
       case x => throw new MappingException(s"Can't convert $x to Date")
-=======
-      case JObject(JField(`fieldName`, JString(s)) :: Nil) =>
-        format.dateFormat.parse(s).getOrElse(throw new MappingException("Can't parse "+ s + " to Date"))
-      case x => throw new MappingException("Can't convert " + x + " to Date")
->>>>>>> c29f549a
     }
   }
 
