--- conflicted
+++ resolved
@@ -228,16 +228,11 @@
 
   private[json4s] def quote(s: String): String = quote(s, new StringBuilderAppender(new StringBuilder)).toString
   private[json4s] def quote(s: String, writer: java.io.Writer): java.io.Writer = quote(s, new StringWriterAppender(writer))
-<<<<<<< HEAD
-  private[this] def quote[T](s: String, appender: StringAppender[T]): T = {
-    s foreach { c =>
-=======
   private[this] def quote[T](s: String, appender: StringAppender[T]): T = { // hot path
     var i = 0
     val l = s.length
     while(i < l) {
       val c = s(i)
->>>>>>> 7c70e966
       if (c == '"') appender.append("\\\"")
       else if (c == '\\') appender.append("\\\\")
       else if (c == '\b') appender.append("\\b")
@@ -248,10 +243,7 @@
       else if ((c >= '\u0000' && c < '\u001f') || (c >= '\u0080' && c < '\u00a0') || (c >= '\u2000' && c < '\u2100'))
         appender.append("\\u%04x".format(c: Int))
       else appender.append(c.toString)
-<<<<<<< HEAD
-=======
       i += 1
->>>>>>> 7c70e966
     }
     appender.subj
   }
