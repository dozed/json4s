--- conflicted
+++ resolved
@@ -16,6 +16,10 @@
 
 package org.json4s
 
+import java.util.Locale.ENGLISH
+import java.io.StringWriter
+import collection.immutable
+
 object JsonAST {
 
   /**
@@ -26,6 +30,54 @@
    * </pre>
    */
   def concat(xs: JValue*) = xs.foldLeft(JNothing: JValue)(_ ++ _)
+
+//  sealed abstract class JsValue[+T] extends immutable.Seq[T] {
+//    def values: T
+//  }
+//  private trait SingleElementJsValue[+T] extends JsValue[T] {
+//    def length: Int = 1
+//    def apply(idx: Int): T = if (idx == 0) values else throw new IndexOutOfBoundsException("A JsString only has 1 element")
+//    def iterator: Iterator[T] = Iterator(values)
+//    override def isEmpty: Boolean = false
+//    override def head = values
+//    override def tail: immutable.Seq[T] = Nil
+//    override protected[this] def reversed: List[T] = List(values)
+//    override def nonEmpty: Boolean = true
+//  }
+//
+//  class JsString(val values: String) extends SingleElementJsValue[String]
+//  class JsInt(val values: BigInt) extends SingleElementJsValue[BigInt]
+//  class JsDecimal(val values: BigDecimal) extends SingleElementJsValue[BigDecimal]
+//  class JsBool(val values: Boolean) extends SingleElementJsValue[Boolean]
+//  object JsNull extends SingleElementJsValue[Null] { val values: Null = null }
+//
+//  class JsObject(val values: Seq[(String, JsValue[_])]) extends JsValue[(String, JsValue[_])] {
+//    def length: Int = values.length
+//    def apply(idx: Int): (String, JsValue[_]) = values(idx)
+//    def iterator: Iterator[(String, JsValue[_])] = values.iterator
+//  }
+//  class JsArray(val values: Seq[JsValue[_]]) extends JsValue[JsValue[_]] {
+//    def length: Int = values.length
+//    def apply(idx: Int): JsValue[_] = values.apply(idx)
+//    def iterator: Iterator[JsValue[_]] = values.iterator
+//  }
+//  object JsNothing extends JsValue[Nothing] {
+//    val values: Nothing = null.asInstanceOf[Nothing]
+//    val length: Int = 0
+//    def apply(idx: Int): Nothing = throw new IndexOutOfBoundsException("A JsNothing is empty")
+//    def iterator: Iterator[Nothing] = Iterator()
+//
+//    override def isEmpty = true
+//    override def head: Nothing =
+//      throw new NoSuchElementException("head of JsNothing")
+//    override def tail: List[Nothing] =
+//      throw new UnsupportedOperationException("tail of JsNothing")
+//    // Removal of equals method here might lead to an infinite recursion similar to IntMap.equals.
+//    override def equals(that: Any) = that match {
+//      case that1: JsValue[_] => that1.isEmpty
+//      case _ => false
+//    }
+//  }
 
   object JValue extends Merge.Mergeable
 
@@ -120,8 +172,7 @@
     type Values = String
     def values = s
   }
-
-  trait JNumber { self: JValue => }
+  trait JNumber
   case class JDouble(num: Double) extends JValue with JNumber {
     type Values = Double
     def values = num
@@ -175,27 +226,12 @@
     def append(s: String): StringBuilder = subj.append(s)
   }
 
-  private[json4s] def quote(s: String): String = quote(s, new StringBuilderAppender(new StringBuilder)).toString()
+  private[json4s] def quote(s: String): String = quote(s, new StringBuilderAppender(new StringBuilder)).toString
   private[json4s] def quote(s: String, writer: java.io.Writer): java.io.Writer = quote(s, new StringWriterAppender(writer))
-  private[this] def quote[T](s: String, writer: StringAppender[T]): T = { // hot path
-    var i: Int = 0
-    var begin = 0
+  private[this] def quote[T](s: String, appender: StringAppender[T]): T = { // hot path
+    var i = 0
     val l = s.length
-    @inline def append(str: String) = { writer.append(s.substring(begin,i)); begin = i+1; writer.append(s"\\$str") }
     while(i < l) {
-<<<<<<< HEAD
-      val c = s.charAt(i)
-      if (c == '"') append("\"")
-      else if (c == '\\') append("\\")
-      else if (c == '\b') append("b")
-      else if (c == '\f') append("f")
-      else if (c == '\n') append("n")
-      else if (c == '\r') append("r")
-      else if (c == '\t') append("t")
-      else if ((c >= '\u0000' && c < '\u001f') || (c >= '\u0080' && c < '\u00a0') || (c >= '\u2000' && c < '\u2100'))
-        append("u%04x".format(c: Int))
-      i+=1
-=======
       val c = s(i)
       if (c == '"') appender.append("\\\"")
       else if (c == '\\') appender.append("\\\\")
@@ -208,9 +244,7 @@
         appender.append("\\u%04x".format(c: Int))
       else appender.append(c.toString)
       i += 1
->>>>>>> ba091e9e
-    }
-    writer.append(s.substring(begin,i))
-    writer.subj
+    }
+    appender.subj
   }
 }
