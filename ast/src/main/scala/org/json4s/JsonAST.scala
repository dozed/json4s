--- conflicted
+++ resolved
@@ -1,197 +1,3 @@
-<<<<<<< HEAD
-/*
- * Copyright 2009-2011 WorldWide Conferencing, LLC
- *
- * Licensed under the Apache License, Version 2.0 (the "License");
- * you may not use this file except in compliance with the License.
- * You may obtain a copy of the License at
- *
- *     http://www.apache.org/licenses/LICENSE-2.0
- *
- * Unless required by applicable law or agreed to in writing, software
- * distributed under the License is distributed on an "AS IS" BASIS,
- * WITHOUT WARRANTIES OR CONDITIONS OF ANY KIND, either express or implied.
- * See the License for the specific language governing permissions and
- * limitations under the License.
- */
-
-package org.json4s
-
-import java.util.Locale.ENGLISH
-
-object JsonAST {
-
-  /**
-   * Concatenates a sequence of <code>JValue</code>s.
-   * <p>
-   * Example:<pre>
-   * concat(JInt(1), JInt(2)) == JArray(List(JInt(1), JInt(2)))
-   * </pre>
-   */
-  def concat(xs: JValue*) = xs.foldLeft(JNothing: JValue)(_ ++ _)
-
-  object JValue extends Merge.Mergeable
-
-  /**
-   * Data type for JSON AST.
-   */
-  sealed abstract class JValue extends Diff.Diffable {
-    type Values
-
-
-    /**
-     * Return unboxed values from JSON
-     * <p>
-     * Example:<pre>
-     * JObject(JField("name", JString("joe")) :: Nil).values == Map("name" -> "joe")
-     * </pre>
-     */
-    def values: Values
-    
-    /**
-     * Return direct child elements.
-     * <p>
-     * Example:<pre>
-     * JArray(JInt(1) :: JInt(2) :: Nil).children == List(JInt(1), JInt(2))
-     * </pre>
-     */
-    def children: List[JValue] = this match {
-      case JObject(l) ⇒ l map (_._2)
-      case JArray(l) ⇒ l
-      case _ ⇒ Nil
-    }
-
-
-    /**
-     * Return nth element from JSON.
-     * Meaningful only to JArray, JObject and JField. Returns JNothing for other types.
-     * <p>
-     * Example:<pre>
-     * JArray(JInt(1) :: JInt(2) :: Nil)(1) == JInt(2)
-     * </pre>
-     */
-    def apply(i: Int): JValue = JNothing
-
-
-    /**
-     * Concatenate with another JSON.
-     * This is a concatenation monoid: (JValue, ++, JNothing)
-     * <p>
-     * Example:<pre>
-     * JArray(JInt(1) :: JInt(2) :: Nil) ++ JArray(JInt(3) :: Nil) ==
-     * JArray(List(JInt(1), JInt(2), JInt(3)))
-     * </pre>
-     */
-    def ++(other: JValue) = {
-      def append(value1: JValue, value2: JValue): JValue = (value1, value2) match {
-        case (JNothing, x) ⇒ x
-        case (x, JNothing) ⇒ x
-        case (JArray(xs), JArray(ys)) ⇒ JArray(xs ::: ys)
-        case (JArray(xs), v: JValue) ⇒ JArray(xs ::: List(v))
-        case (v: JValue, JArray(xs)) ⇒ JArray(v :: xs)
-        case (x, y) ⇒ JArray(x :: y :: Nil)
-      }
-      append(this, other)
-    }
-
-    /**
-     * When this [[org.json4s.JValue]] is a [[org.json4s.JNothing]], this method returns [[scala.None]]
-     * When it has a value it will return [[scala.Some]]
-     */
-    @deprecated("Use toOption instead")
-    def toOpt: Option[JValue] = toOption
-    
-    /**
-     * When this [[org.json4s.JValue]] is a [[org.json4s.JNothing]], this method returns [[scala.None]]
-     * When it has a value it will return [[scala.Some]]
-     */
-    def toOption: Option[JValue] = this match {
-      case JNothing ⇒ None
-      case json ⇒ Some(json)
-    }
-  }
-
-  case object JNothing extends JValue {
-    type Values = None.type
-    def values = None
-  }
-  case object JNull extends JValue {
-    type Values = Null
-    def values = null
-  }
-  case class JString(s: String) extends JValue {
-    type Values = String
-    def values = s
-  }
-  trait JNumber
-  case class JDouble(num: Double) extends JValue with JNumber {
-    type Values = Double
-    def values = num
-  }
-  case class JDecimal(num: BigDecimal) extends JValue with JNumber {
-    type Values = BigDecimal
-    def values = num
-  }
-  case class JInt(num: BigInt) extends JValue with JNumber {
-    type Values = BigInt
-    def values = num
-  }
-  case class JBool(value: Boolean) extends JValue {
-    type Values = Boolean
-    def values = value
-  }
-
-  case class JObject(obj: List[JField]) extends JValue {
-    type Values = Map[String, Any]
-    def values = obj.map { case (n, v) ⇒ (n, v.values) } toMap
-
-    override def equals(that: Any): Boolean = that match {
-      case o: JObject ⇒ Set(obj.toArray: _*) == Set(o.obj.toArray: _*)
-      case _ ⇒ false
-    }
-  }
-  case object JObject {
-    def apply(fs: JField*): JObject = JObject(fs.toList)
-  }
-
-  case class JArray(arr: List[JValue]) extends JValue {
-    type Values = List[Any]
-    def values = arr.map(_.values)
-    override def apply(i: Int): JValue = arr(i)
-  }
-//
-//  case class LazyJArray(arr: Stream[JValue]) extends JValue {
-//    type Values = Stream[Any]
-//    def values = arr.map(_.values)
-//    override def apply(i: Int): JValue = arr(i)
-//  }
-
-  type JField = (String, JValue)
-  object JField {
-    def apply(name: String, value: JValue) = (name, value)
-    def unapply(f: JField): Option[(String, JValue)] = Some(f)
-  }
-
-  private[json4s] def quote(s: String): String = {
-    val buf = new StringBuilder
-    for (i ← 0 until s.length) {
-      val c = s.charAt(i)
-      buf.append(c match {
-        case '"' ⇒ "\\\""
-        case '\\' ⇒ "\\\\"
-        case '\b' ⇒ "\\b"
-        case '\f' ⇒ "\\f"
-        case '\n' ⇒ "\\n"
-        case '\r' ⇒ "\\r"
-        case '\t' ⇒ "\\t"
-        case c if ((c >= '\u0000' && c < '\u001f') || (c >= '\u0080' && c < '\u00a0') || (c >= '\u2000' && c < '\u2100')) ⇒ "\\u%04x".format(c: Int)
-        case c ⇒ c
-      })
-    }
-    buf.toString
-  }
-}
-=======
 /*
  * Copyright 2009-2011 WorldWide Conferencing, LLC
  *
@@ -384,4 +190,3 @@
     buf.toString
   }
 }
->>>>>>> 95c50faa
