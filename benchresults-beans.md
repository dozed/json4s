# Benchresults

## Serialization
Java serialization (ser)          232ms  
Java noop                           0ms  
Java toString (ser)               115ms  

### Jackson with Scala module
Jackson serialization (full)      207ms  
Jackson serialization (ser)        64ms  
Jackson (deser)                   107ms  
Jackson AST (parse)               603ms  
Jackson AST (ser)                  26ms  
  
### Json4s direct AST
json4s-native AST (parse)         715ms  
json4s-jackson AST (parse)        452ms  
json4s-native AST (ser)           265ms  
json4s-jackson AST (ser)           99ms  
<<<<<<< HEAD

=======
 
>>>>>>> 2a6245b2
### Custom serializer
json4s-native (full)              668ms  
json4s-jackson (full)             523ms  
json4s-native (ser)               307ms  
json4s-jackson (ser)              200ms  
json4s-native (deser)             279ms  
json4s-jackson (deser)            263ms  

### No type hints
json4s-native (full)             1078ms  
json4s-jackson (full)             886ms  
json4s-native (ser)               413ms  
json4s-jackson (ser)              326ms  
json4s-native (deser)             517ms  
json4s-jackson (deser)            475ms  

### Short type hints
json4s-native (full)             1818ms  
json4s-jackson (full)            1559ms  
json4s-native (ser)               578ms  
json4s-jackson (ser)              439ms  
json4s-native (deser)            1063ms  
json4s-jackson (deser)            958ms  
<<<<<<< HEAD
  
=======

>>>>>>> 2a6245b2
### Full type hints
json4s-native (full)             2149ms  
json4s-jackson (full)            1804ms  
json4s-native (ser)               850ms  
<<<<<<< HEAD
json4s-jackson (ser)              594ms  
=======
json4s-jackson (ser)              594ms   
>>>>>>> 2a6245b2
json4s-native (deser)            1160ms  
json4s-jackson (deser)           1078ms  <|MERGE_RESOLUTION|>--- conflicted
+++ resolved
@@ -17,11 +17,7 @@
 json4s-jackson AST (parse)        452ms  
 json4s-native AST (ser)           265ms  
 json4s-jackson AST (ser)           99ms  
-<<<<<<< HEAD
-
-=======
  
->>>>>>> 2a6245b2
 ### Custom serializer
 json4s-native (full)              668ms  
 json4s-jackson (full)             523ms  
@@ -45,19 +41,11 @@
 json4s-jackson (ser)              439ms  
 json4s-native (deser)            1063ms  
 json4s-jackson (deser)            958ms  
-<<<<<<< HEAD
-  
-=======
 
->>>>>>> 2a6245b2
 ### Full type hints
 json4s-native (full)             2149ms  
 json4s-jackson (full)            1804ms  
 json4s-native (ser)               850ms  
-<<<<<<< HEAD
-json4s-jackson (ser)              594ms  
-=======
 json4s-jackson (ser)              594ms   
->>>>>>> 2a6245b2
 json4s-native (deser)            1160ms  
 json4s-jackson (deser)           1078ms  