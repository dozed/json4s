/*
 * Copyright 2009-2011 WorldWide Conferencing, LLC
 *
 * Licensed under the Apache License, Version 2.0 (the "License");
 * you may not use this file except in compliance with the License.
 * You may obtain a copy of the License at
 *
 *     http://www.apache.org/licenses/LICENSE-2.0
 *
 * Unless required by applicable law or agreed to in writing, software
 * distributed under the License is distributed on an "AS IS" BASIS,
 * WITHOUT WARRANTIES OR CONDITIONS OF ANY KIND, either express or implied.
 * See the License for the specific language governing permissions and
 * limitations under the License.
 */

package org.json4s

import org.specs2.mutable.Specification
<<<<<<< HEAD
import org.specs2.ScalaCheck
import org.scalacheck._
import org.scalacheck.Prop.{forAll, forAllNoShrink}
import org.specs2.execute.Result
import org.specs2.matcher.MatchResult

object JsonAstSpec extends Specification with JValueGen with ScalaCheck {
  title("JSON AST Specification")

  "Functor identity" in {
    val identityProp = (json: JValue) => json must_== (json map identity)
    prop(identityProp)
  }

  "Functor composition" in {
    val compositionProp = (json: JValue, fa: JValue => JValue, fb: JValue => JValue) =>
      json.map(fb).map(fa) must_== json.map(fa compose fb)

    prop(compositionProp)
  }

  "Monoid identity" in {
    val identityProp = (json: JValue) => (json ++ JNothing must_== json) and (JNothing ++ json must_== json)
    prop(identityProp)
  }

  "Monoid associativity" in {
    val assocProp = (x: JValue, y: JValue, z: JValue) => x ++ (y ++ z) must_== (x ++ y) ++ z
    prop(assocProp)
  }

  "Merge identity" in {
    val identityProp = (json: JValue) => ((json merge JNothing) must_== json) and ((JNothing merge json) must_== json)
    prop(identityProp)
  }

  "Merge idempotency" in {
    val idempotencyProp = (x: JValue) => (x merge x) must_== x
    prop(idempotencyProp)
  }

  "Diff identity" in {
    val identityProp = (json: JValue) =>
      ((json diff JNothing) must_== Diff(JNothing, JNothing, json)) and
      ((JNothing diff json) must_== Diff(JNothing, json, JNothing))

    prop(identityProp)
  }

  "Diff with self is empty" in {
    val emptyProp = (x: JValue) => (x diff x) must_== Diff(JNothing, JNothing, JNothing)
    prop(emptyProp)
  }

  "Diff is subset of originals" in {
    val subsetProp = (x: JObject, y: JObject) => {
      val Diff(c, a, d) = x diff y
      y must_== (y merge (c merge a))
    }
    prop(subsetProp)
  }

  "Diff result is same when fields are reordered" in {
    val reorderProp = (x: JObject) => (x diff reorderFields(x)) must_== Diff(JNothing, JNothing, JNothing)
    prop(reorderProp)
  }

  "Remove all" in {
    val removeAllProp = (x: JValue) => (x remove { _ => true }) must_== JNothing
    prop(removeAllProp)
  }

  "Remove nothing" in {
    val removeNothingProp = (x: JValue) => (x remove { _ => false }) must_== x
    prop(removeNothingProp)
  }

  "Remove removes only matching elements" in {
    forAllNoShrink(genJValue, genJValueClass) { (json: JValue, x: Class[_ <: JValue]) => {
      val removed = json remove typePredicate(x)
      val Diff(c, a, d) = json diff removed
      val elemsLeft = removed filter {
        case _ => true
      }
      (c must_== JNothing) and (a must_== JNothing) and (elemsLeft.forall(_.getClass != x) must beTrue)
    }}
  }
=======
import org.scalacheck._
import org.scalacheck.Prop.{forAll, forAllNoShrink}
import org.specs2.ScalaCheck
import org.specs2.matcher.MatchResult

object JsonAstSpec extends Specification with JValueGen with ScalaCheck {

  ("JSON AST Specification") should {
    "Functor identity" in {
      val identityProp = (json: JValue) => json must_== (json map identity)
      prop(identityProp)
    }

    "Functor composition" in {
      val compositionProp = (json: JValue, fa: JValue => JValue, fb: JValue => JValue) =>
        json.map(fb).map(fa) must_== json.map(fa compose fb)

      prop(compositionProp)
    }

    "Monoid identity" in {
      val identityProp = (json: JValue) => (json ++ JNothing must_== json) and (JNothing ++ json must_== json)
      prop(identityProp)
    }

    "Monoid associativity" in {
      val assocProp = (x: JValue, y: JValue, z: JValue) => x ++ (y ++ z) must_== (x ++ y) ++ z
      prop(assocProp)
    }

    "Merge identity" in {
      val identityProp = (json: JValue) => ((json merge JNothing) must_== json) and ((JNothing merge json) must_== json)
      prop(identityProp)
    }

    "Merge idempotency" in {
      val idempotencyProp = (x: JValue) => (x merge x) must_== x
      prop(idempotencyProp)
    }

    "Diff identity" in {
      val identityProp = (json: JValue) =>
        ((json diff JNothing) must_== Diff(JNothing, JNothing, json)) and
        ((JNothing diff json) must_== Diff(JNothing, json, JNothing))

      prop(identityProp)
    }

    "Diff with self is empty" in {
      val emptyProp = (x: JValue) => (x diff x) must_== Diff(JNothing, JNothing, JNothing)
      prop(emptyProp)
    }

    "Diff is subset of originals" in {
      val subsetProp = (x: JObject, y: JObject) => {
        val Diff(c, a, d) = x diff y
        y must_== (y merge (c merge a))
      }
      prop(subsetProp)
    }

    "Diff result is same when fields are reordered" in {
      val reorderProp = (x: JObject) => (x diff reorderFields(x)) must_== Diff(JNothing, JNothing, JNothing)
      prop(reorderProp)
    }

    "Remove all" in {
      val removeAllProp = (x: JValue) => (x remove { _ => true }) must_== JNothing
      prop(removeAllProp)
    }

    "Remove nothing" in {
      val removeNothingProp = (x: JValue) => (x remove { _ => false }) must_== x
      prop(removeNothingProp)
    }

    "Remove removes only matching elements" in {
      forAllNoShrink(genJValue, genJValueClass) { (json: JValue, x: Class[_ <: JValue]) => {
        val removed = json remove typePredicate(x)
        val Diff(c, a, d) = json diff removed
        val elemsLeft = removed filter {
          case _ => true
        }
        (c must_== JNothing) and (a must_== JNothing) and (elemsLeft.forall(_.getClass != x) must beTrue)
      }}
    }
>>>>>>> 7c70e966

    "Replace one" in {
      val anyReplacement = (x: JValue, replacement: JObject) => {
        def findOnePath(jv: JValue, l: List[String]): List[String] = jv match {
          case JObject(fl) => fl match {
            case field :: xs => findOnePath(field._2, l)
            case Nil => l
          }
          case _ => l
        }

        val path = findOnePath(x, Nil).reverse
        val result = x.replace(path, replacement)

<<<<<<< HEAD
      def replaced(path: List[String], in: JValue): MatchResult[_] = {
        path match {
          case Nil => x must_== in

          case name :: Nil => (in \ name) must_== `replacement`

          case name :: xs =>
            val value = (in \ name)
            (value must_!= JNothing) and replaced(xs, value)
=======
        def replaced(path: List[String], in: JValue): MatchResult[_] = {
          path match {
            case Nil => x must_== in

            case name :: Nil => (in \ name) must_== `replacement`

            case name :: xs =>
              val value = (in \ name)
              (value must_!= JNothing) and replaced(xs, value)
          }
>>>>>>> 7c70e966
        }

        replaced(path, result)
      }

      // ensure that we test some JObject instances
      val fieldReplacement = (x: JObject, replacement: JObject) => anyReplacement(x, replacement)

      forAll(fieldReplacement)
      forAll(anyReplacement)
    }

<<<<<<< HEAD
    forAll(fieldReplacement)
    forAll(anyReplacement)
=======
>>>>>>> 7c70e966
  }

  private def reorderFields(json: JValue) = json map {
    case JObject(xs) => JObject(xs.reverse)
    case x => x
  }

  private def typePredicate(clazz: Class[_])(json: JValue) = json match {
    case x if x.getClass == clazz => true
    case _ => false
  }

  implicit def arbJValue: Arbitrary[JValue] = Arbitrary(genJValue)
  implicit def arbJObject: Arbitrary[JObject] = Arbitrary(genObject)
}<|MERGE_RESOLUTION|>--- conflicted
+++ resolved
@@ -17,95 +17,6 @@
 package org.json4s
 
 import org.specs2.mutable.Specification
-<<<<<<< HEAD
-import org.specs2.ScalaCheck
-import org.scalacheck._
-import org.scalacheck.Prop.{forAll, forAllNoShrink}
-import org.specs2.execute.Result
-import org.specs2.matcher.MatchResult
-
-object JsonAstSpec extends Specification with JValueGen with ScalaCheck {
-  title("JSON AST Specification")
-
-  "Functor identity" in {
-    val identityProp = (json: JValue) => json must_== (json map identity)
-    prop(identityProp)
-  }
-
-  "Functor composition" in {
-    val compositionProp = (json: JValue, fa: JValue => JValue, fb: JValue => JValue) =>
-      json.map(fb).map(fa) must_== json.map(fa compose fb)
-
-    prop(compositionProp)
-  }
-
-  "Monoid identity" in {
-    val identityProp = (json: JValue) => (json ++ JNothing must_== json) and (JNothing ++ json must_== json)
-    prop(identityProp)
-  }
-
-  "Monoid associativity" in {
-    val assocProp = (x: JValue, y: JValue, z: JValue) => x ++ (y ++ z) must_== (x ++ y) ++ z
-    prop(assocProp)
-  }
-
-  "Merge identity" in {
-    val identityProp = (json: JValue) => ((json merge JNothing) must_== json) and ((JNothing merge json) must_== json)
-    prop(identityProp)
-  }
-
-  "Merge idempotency" in {
-    val idempotencyProp = (x: JValue) => (x merge x) must_== x
-    prop(idempotencyProp)
-  }
-
-  "Diff identity" in {
-    val identityProp = (json: JValue) =>
-      ((json diff JNothing) must_== Diff(JNothing, JNothing, json)) and
-      ((JNothing diff json) must_== Diff(JNothing, json, JNothing))
-
-    prop(identityProp)
-  }
-
-  "Diff with self is empty" in {
-    val emptyProp = (x: JValue) => (x diff x) must_== Diff(JNothing, JNothing, JNothing)
-    prop(emptyProp)
-  }
-
-  "Diff is subset of originals" in {
-    val subsetProp = (x: JObject, y: JObject) => {
-      val Diff(c, a, d) = x diff y
-      y must_== (y merge (c merge a))
-    }
-    prop(subsetProp)
-  }
-
-  "Diff result is same when fields are reordered" in {
-    val reorderProp = (x: JObject) => (x diff reorderFields(x)) must_== Diff(JNothing, JNothing, JNothing)
-    prop(reorderProp)
-  }
-
-  "Remove all" in {
-    val removeAllProp = (x: JValue) => (x remove { _ => true }) must_== JNothing
-    prop(removeAllProp)
-  }
-
-  "Remove nothing" in {
-    val removeNothingProp = (x: JValue) => (x remove { _ => false }) must_== x
-    prop(removeNothingProp)
-  }
-
-  "Remove removes only matching elements" in {
-    forAllNoShrink(genJValue, genJValueClass) { (json: JValue, x: Class[_ <: JValue]) => {
-      val removed = json remove typePredicate(x)
-      val Diff(c, a, d) = json diff removed
-      val elemsLeft = removed filter {
-        case _ => true
-      }
-      (c must_== JNothing) and (a must_== JNothing) and (elemsLeft.forall(_.getClass != x) must beTrue)
-    }}
-  }
-=======
 import org.scalacheck._
 import org.scalacheck.Prop.{forAll, forAllNoShrink}
 import org.specs2.ScalaCheck
@@ -192,7 +103,6 @@
         (c must_== JNothing) and (a must_== JNothing) and (elemsLeft.forall(_.getClass != x) must beTrue)
       }}
     }
->>>>>>> 7c70e966
 
     "Replace one" in {
       val anyReplacement = (x: JValue, replacement: JObject) => {
@@ -207,17 +117,6 @@
         val path = findOnePath(x, Nil).reverse
         val result = x.replace(path, replacement)
 
-<<<<<<< HEAD
-      def replaced(path: List[String], in: JValue): MatchResult[_] = {
-        path match {
-          case Nil => x must_== in
-
-          case name :: Nil => (in \ name) must_== `replacement`
-
-          case name :: xs =>
-            val value = (in \ name)
-            (value must_!= JNothing) and replaced(xs, value)
-=======
         def replaced(path: List[String], in: JValue): MatchResult[_] = {
           path match {
             case Nil => x must_== in
@@ -228,7 +127,6 @@
               val value = (in \ name)
               (value must_!= JNothing) and replaced(xs, value)
           }
->>>>>>> 7c70e966
         }
 
         replaced(path, result)
@@ -240,12 +138,6 @@
       forAll(fieldReplacement)
       forAll(anyReplacement)
     }
-
-<<<<<<< HEAD
-    forAll(fieldReplacement)
-    forAll(anyReplacement)
-=======
->>>>>>> 7c70e966
   }
 
   private def reorderFields(json: JValue) = json map {
