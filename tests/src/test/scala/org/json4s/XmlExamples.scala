--- conflicted
+++ resolved
@@ -27,28 +27,17 @@
   import Xml._
   import scala.xml.{Group, Text}
 
-<<<<<<< HEAD
-  (mod+" XML Examples") in {
-    "Basic conversion example" in {
-      val json = toJson(users1)
-      compact(render(json)) mustEqual """{"users":{"count":"2","user":[{"disabled":"true","id":"1","name":"Harry"},{"id":"2","name":"David","nickname":"Dave"}]}}"""
-=======
   (mod+" XML Examples") should {
     "Basic conversion example" in {
       val json = toJson(users1)
       compact(render(json)) must_== """{"users":{"count":"2","user":[{"disabled":"true","id":"1","name":"Harry"},{"id":"2","name":"David","nickname":"Dave"}]}}"""
->>>>>>> 7c70e966
     }
 
     "Conversion transformation example 1" in {
       val json = toJson(users1).transformField {
         case JField("id", JString(s)) => JField("id", JInt(s.toInt))
       }
-<<<<<<< HEAD
-      compact(render(json)) mustEqual """{"users":{"count":"2","user":[{"disabled":"true","id":1,"name":"Harry"},{"id":2,"name":"David","nickname":"Dave"}]}}"""
-=======
       compact(render(json)) must_== """{"users":{"count":"2","user":[{"disabled":"true","id":1,"name":"Harry"},{"id":2,"name":"David","nickname":"Dave"}]}}"""
->>>>>>> 7c70e966
     }
 
     "Conversion transformation example 2" in {
@@ -56,20 +45,12 @@
         case JField("id", JString(s)) => JField("id", JInt(s.toInt))
         case JField("user", x: JObject) => JField("user", JArray(x :: Nil))
       }
-<<<<<<< HEAD
-      compact(render(json)) mustEqual """{"users":{"user":[{"id":1,"name":"Harry"}]}}"""
-=======
       compact(render(json)) must_== """{"users":{"user":[{"id":1,"name":"Harry"}]}}"""
->>>>>>> 7c70e966
     }
 
     "Primitive array example" in {
       val xml = <chars><char>a</char><char>b</char><char>c</char></chars>
-<<<<<<< HEAD
-      compact(render(toJson(xml))) mustEqual """{"chars":{"char":["a","b","c"]}}"""
-=======
       compact(render(toJson(xml))) must_== """{"chars":{"char":["a","b","c"]}}"""
->>>>>>> 7c70e966
     }
 
     "Lotto example which flattens number arrays into encoded string arrays" in {
@@ -82,11 +63,8 @@
         case JField("numbers", JArray(nums)) => JField("numbers", flattenArray(nums))
       })
 
-<<<<<<< HEAD
-      printer.format(xml(0)) mustEqual printer.format(
-=======
+
       printer.format(xml(0)) must_== printer.format(
->>>>>>> 7c70e966
         <lotto>
           <id>5</id>
           <winning-numbers>2,45,34,23,7,5,3</winning-numbers>
@@ -100,7 +78,6 @@
           </winners>
         </lotto>)
     }
-<<<<<<< HEAD
 
     "Band example with namespaces" in {
       val json = toJson(band)
@@ -159,29 +136,7 @@
 
   val expected2 = """{"message":{"expiry_date":"20091126","stats":{"count":0}}}"""
 
-=======
 
-    "Band example with namespaces" in {
-      val json = toJson(band)
-      json must_== parse("""{
-    "b:band":{
-      "name":"The Fall",
-      "genre":"rock",
-      "influence":"",
-      "playlists":{
-        "playlist":[{
-          "name":"hits",
-          "song":["Hit the north","Victoria"]
-        },{
-          "name":"mid 80s",
-          "song":["Eat your self fitter","My new house"]
-        }]
-      }
-    }
-  }""")
-    }
-  }
->>>>>>> 7c70e966
   val band =
         <b:band>
           <name>The Fall</name>
