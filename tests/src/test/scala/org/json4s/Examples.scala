/*
* Copyright 2009-2011 WorldWide Conferencing, LLC
*
* Licensed under the Apache License, Version 2.0 (the "License");
* you may not use this file except in compliance with the License.
* You may obtain a copy of the License at
*
*     http://www.apache.org/licenses/LICENSE-2.0
*
* Unless required by applicable law or agreed to in writing, software
* distributed under the License is distributed on an "AS IS" BASIS,
* WITHOUT WARRANTIES OR CONDITIONS OF ANY KIND, either express or implied.
* See the License for the specific language governing permissions and
* limitations under the License.
*/

package org.json4s

import org.specs2.mutable.Specification
import text.Document

object NativeExamples extends Examples[Document]("Native") with native.JsonMethods
object JacksonExamples extends Examples[JValue]("Jackson") with jackson.JsonMethods

object Examples {
  import JsonDSL._

  val lotto = """
{
  "lotto":{
    "lotto-id":5,
    "winning-numbers":[2,45,34,23,7,5,3],
    "winners":[ {
      "winner-id":23,
      "numbers":[2,45,34,23,3, 5]
    },{
      "winner-id" : 54 ,
      "numbers":[ 52,3, 12,11,18,22 ]
    }]
  }
}
"""

  val person = """
{
  "person": {
    "name": "Joe",
    "age": 35,
    "spouse": {
      "person": {
        "name": "Marilyn",
        "age": 33
      }
    }
  }
}
"""

  val personDSL =
    ("person" ->
      ("name" -> "Joe") ~
      ("age" -> 35) ~
      ("spouse" ->
        ("person" ->
          ("name" -> "Marilyn") ~
          ("age" -> 33)
        )
      )
    )

  val objArray =
"""
{ "name": "joe",
  "address": {
    "street": "Bulevard",
    "city": "Helsinki"
  },
  "children": [
    {
      "name": "Mary",
      "age": 5
    },
    {
      "name": "Mazy",
      "age": 3
    }
  ]
}
"""

  val nulls = ("f1" -> null) ~ ("f2" -> List(null, "s"))
  val quoted = """["foo \" \n \t \r bar"]"""
  val symbols = ("f1" -> 'foo) ~ ("f2" -> 'bar)
}

abstract class Examples[T](mod: String) extends Specification with JsonMethods[T] {

  import JsonAST.concat
  import Examples._
  import JsonDSL._
  (mod + " Examples") should {

    "Lotto example" in {
      val json = parse(lotto)
      val renderedLotto = compact(render(json))
      json must_== parse(renderedLotto)
    }

    "Person example" in {
      val json = parse(person)
      val renderedPerson = pretty(render(json))
      json must_== parse(renderedPerson)
      render(json) must_== render(personDSL)
      compact(render(json \\ "name")) must_== """{"name":"Joe","name":"Marilyn"}"""
      compact(render(json \ "person" \ "name")) must_== "\"Joe\""
    }

    "Transformation example" in {
      val uppercased = parse(person).transformField { case JField(n, v) => JField(n.toUpperCase, v) }
      val rendered = compact(render(uppercased))
      rendered must_==
        """{"PERSON":{"NAME":"Joe","AGE":35,"SPOUSE":{"PERSON":{"NAME":"Marilyn","AGE":33}}}}"""
    }

    "Remove Field example" in {
      val json = parse(person) removeField { _ == JField("name", "Marilyn") }
      (json \\ "name") must_== JString("Joe")
      compact(render(json \\ "name")) must_== "\"Joe\""
    }

    "Remove example" in {
      val json = parse(person) remove { _ == JString("Marilyn") }
      (json \\ "name") must_== JString("Joe")
      compact(render(json \\ "name")) must_== "\"Joe\""
    }

    "XPath operator should behave the same after adding and removing a second field with the same name" in {
      val json = parse(lotto)
      val addition = parse("""{"lotto-two": {"lotto-id": 6}}""")
      val json2 = json merge addition removeField { _ == JField("lotto-id", 6) }

      (json2 \\ "lotto-id") must_== (json \\ "lotto-id")
    }

    "Queries on person example" in {
      val json = parse(person)
      val filtered = json filterField {
        case JField("name", _) => true
        case _ => false
      }
      filtered must_== List(JField("name", JString("Joe")), JField("name", JString("Marilyn")))

      val found = json findField {
        case JField("name", _) => true
        case _ => false
      }
      found must_== Some(JField("name", JString("Joe")))
    }

    "Object array example" in {
      val json = parse(objArray)
      compact(render(json \ "children" \ "name")) must_== """["Mary","Mazy"]"""
      compact(render((json \ "children")(0) \ "name")) must_== "\"Mary\""
      compact(render((json \ "children")(1) \ "name")) must_== "\"Mazy\""
      (for { JObject(o) <- json; JField("name", JString(y)) <- o } yield y) must_== List("joe", "Mary", "Mazy")
    }

    "Unbox values using XPath-like type expression" in {
      parse(objArray) \ "children" \\ classOf[JInt] must_== List(5, 3)
      parse(lotto) \ "lotto" \ "winning-numbers" \ classOf[JInt] must_== List(2, 45, 34, 23, 7, 5, 3)
      parse(lotto) \\ "winning-numbers" \ classOf[JInt] must_== List(2, 45, 34, 23, 7, 5, 3)
    }

    "Quoted example" in {
      val json = parse(quoted)
      List("foo \" \n \t \r bar") must_== json.values
    }

    "Null example" in {
      compact(render(parse(""" {"name": null} """))) must_== """{"name":null}"""
    }

    "Null rendering example" in {
      compact(render(nulls)) must_== """{"f1":null,"f2":[null,"s"]}"""
    }

    "Symbol example" in {
      compact(render(symbols)) must_== """{"f1":"foo","f2":"bar"}"""
    }

    "Unicode example" in {
      parse("[\" \\u00e4\\u00e4li\\u00f6t\"]") must_== JArray(List(JString(" \u00e4\u00e4li\u00f6t")))
    }

    "Exponent example" in {
      parse("""{"num": 2e5 }""") must_== JObject(List(JField("num", JDouble(200000.0))))
      parse("""{"num": -2E5 }""") must_== JObject(List(JField("num", JDouble(-200000.0))))
      parse("""{"num": 2.5e5 }""") must_== JObject(List(JField("num", JDouble(250000.0))))
      parse("""{"num": 2.5e-5 }""") must_== JObject(List(JField("num", JDouble(2.5e-5))))
    }

    "JSON building example" in {
      val json = JObject(("name", JString("joe")), ("age", JInt(34))) ++ JObject(("name", JString("mazy")), ("age", JInt(31)))
      compact(render(json)) must_== """[{"name":"joe","age":34},{"name":"mazy","age":31}]"""
    }

    "JSON building with implicit primitive conversions example" in {
      import DoubleMode._
      val json = JObject(("name", "joe"), ("age", 34)) ++ JObject(("name", "mazy"), ("age", 31))
      compact(render(json)) must_== """[{"name":"joe","age":34},{"name":"mazy","age":31}]"""
    }

    "Example which collects all integers and forms a new JSON" in {
      val json = parse(person)
      val ints = json.fold(JNothing: JValue) { (a, v) => v match {
        case x: JInt => a ++ x
        case _ => a
      }}
      compact(render(ints)) must_== """[35,33]"""
    }

    "Generate JSON with DSL example" in {
      val json: JValue =
        ("id" -> 5) ~
        ("tags" -> Map("a" -> 5, "b" -> 7))
      compact(render(json)) must_== """{"id":5,"tags":{"a":5,"b":7}}"""
    }

    "Tuple2 example" in {
      implicit val fmts = DefaultFormats
      val json = """{"blah":123}"""
      Extraction.extract[(String, Int)](parse(json)) must_== ("blah" -> 123)
    }

    "List[Tuple2] example" in {
      implicit val fmts = DefaultFormats
      val json = parse("""[{"blah1":13939},{"blah2":3948}]""")
      Extraction.extract[List[(String, Int)]](json) must_== "blah1" -> 13939 :: "blah2" -> 3948 :: Nil
    }

    "List[Animal] example" in {
//      case class Dog(name: String) extends Animal
//      case class Fish(weight: Double) extends Animal
      implicit val fmts = DefaultFormats + ShortTypeHints(List[Class[_]](classOf[Dog], classOf[Fish]))
<<<<<<< HEAD

      val json = parse(s"""[{"name":"pluto","${fmts.typeHintFieldName}":"Dog"},{"weight":1.3,"${fmts.typeHintFieldName}":"Fish"}]""")
=======
      val json = parse("""[{"name":"pluto","""" + fmts.typeHintFieldName + """":"Dog"},{"weight":1.3,"""" + fmts.typeHintFieldName + """":"Fish"}]""")
>>>>>>> 416ba35f
      Extraction.extract[List[Animal]](json) must_== Dog("pluto") :: Fish(1.3) :: Nil
    }
  }
}<|MERGE_RESOLUTION|>--- conflicted
+++ resolved
@@ -242,12 +242,7 @@
 //      case class Dog(name: String) extends Animal
 //      case class Fish(weight: Double) extends Animal
       implicit val fmts = DefaultFormats + ShortTypeHints(List[Class[_]](classOf[Dog], classOf[Fish]))
-<<<<<<< HEAD
-
       val json = parse(s"""[{"name":"pluto","${fmts.typeHintFieldName}":"Dog"},{"weight":1.3,"${fmts.typeHintFieldName}":"Fish"}]""")
-=======
-      val json = parse("""[{"name":"pluto","""" + fmts.typeHintFieldName + """":"Dog"},{"weight":1.3,"""" + fmts.typeHintFieldName + """":"Fish"}]""")
->>>>>>> 416ba35f
       Extraction.extract[List[Animal]](json) must_== Dog("pluto") :: Fish(1.3) :: Nil
     }
   }
