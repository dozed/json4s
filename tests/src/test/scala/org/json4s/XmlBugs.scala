--- conflicted
+++ resolved
@@ -25,11 +25,7 @@
   import Xml._
   import scala.xml.{Group, Text}
 
-<<<<<<< HEAD
-  (mod+" XML Bugs") in {
-=======
   (mod+" XML Bugs") should {
->>>>>>> 7c70e966
     "HarryH's XML parses correctly" in {
       val xml1 = <venue><id>123</id></venue>
       val xml2 = <venue> <id>{"1"}{"23"}</id> </venue>
@@ -58,11 +54,23 @@
           <n id="10" x="abc" />
           <n id="11" x="bcd" />
         </root>
-<<<<<<< HEAD
-      val expected = if (BuildInfo.scalaVersion.startsWith("2.10"))
-        """{"root":{"n":[{"id":"10","x":"abc"},{"id":"11","x":"bcd"}]}}"""
-      else
-        """{"root":{"n":[{"x":"abc","id":"10"},{"x":"bcd","id":"11"}]}}"""
+//<<<<<<< HEAD
+//      val expected = if (BuildInfo.scalaVersion.startsWith("2.10"))
+//        """{"root":{"n":[{"id":"10","x":"abc"},{"id":"11","x":"bcd"}]}}"""
+//      else
+//        """{"root":{"n":[{"x":"abc","id":"10"},{"x":"bcd","id":"11"}]}}"""
+//      compact(render(toJson(xml))) must_== expected
+//    }
+//
+//    "XML with empty node is converted correctly to JSON" in {
+//      val xml =
+//        <tips><group type="Foo"></group><group type="Bar"><tip><text>xxx</text></tip><tip><text>yyy</text></tip></group></tips>
+//      val expected = """{"tips":{"group":[{"type":"Foo"},{"type":"Bar","tip":[{"text":"xxx"},{"text":"yyy"}]}]}}"""
+//      compact(render(toJson(xml))) must_== expected
+//    }
+//
+//=======
+      val expected = """{"root":{"n":[{"id":"10","x":"abc"},{"id":"11","x":"bcd"}]}}"""
       compact(render(toJson(xml))) must_== expected
     }
 
@@ -72,18 +80,5 @@
       val expected = """{"tips":{"group":[{"type":"Foo"},{"type":"Bar","tip":[{"text":"xxx"},{"text":"yyy"}]}]}}"""
       compact(render(toJson(xml))) must_== expected
     }
-
-=======
-      val expected = """{"root":{"n":[{"x":"abc","id":"10"},{"x":"bcd","id":"11"}]}}"""
-      compact(render(toJson(xml))) must_== expected
-    }
-
-    "XML with empty node is converted correctly to JSON" in {
-      val xml =
-        <tips><group type="Foo"></group><group type="Bar"><tip><text>xxx</text></tip><tip><text>yyy</text></tip></group></tips>
-      val expected = """{"tips":{"group":[{"type":"Foo"},{"type":"Bar","tip":[{"text":"xxx"},{"text":"yyy"}]}]}}"""
-      compact(render(toJson(xml))) must_== expected
-    }
->>>>>>> 7c70e966
   }
 }