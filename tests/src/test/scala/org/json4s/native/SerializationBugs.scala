package org.json4s

import org.specs2.mutable.Specification
import java.util.UUID

object SerializationBugs extends Specification {
  import native.Serialization.{read, write => swrite}

  implicit val formats = native.Serialization.formats(NoTypeHints)

  "plan1.Plan can be serialized (issue 341)" in {
    import plan1._

    val game = Game(Map("a" -> Plan(Some(Action(1, None)))))
    val ser = swrite(game)
    read[Game](ser) must_== game
  }

  "plan2.Plan can be serialized (issue 341)" in {
    import plan2._

    val g1 = Game(Map("a" -> Plan(Some(Action("f1", "s", Array(), None)),
                                  Some("A"),
                                  Some(Action("f2", "s2", Array[Number](0, 1, 2), None)))))
    val ser = swrite(g1)
    val g2 = read[Game](ser)
    val plan = g2.buy("a")
    g2.buy.size must_== 1
    val leftOp = plan.leftOperand.get
    leftOp.functionName must_== "f1"
    leftOp.symbol must_== "s"
    leftOp.inParams.toList must_== Nil
    leftOp.subOperand must_== None
    plan.operator must_== Some("A")
    val rightOp = plan.rightOperand.get
    rightOp.functionName must_== "f2"
    rightOp.symbol must_== "s2"
    rightOp.inParams.toList must_== List(0, 1, 2)
    rightOp.subOperand must_== None
  }

  "null serialization bug" in {
    val x = new X(null)
    val ser = swrite(x)
    read[X](ser) must_== x
  }

  "StackOverflowError with large Lists" in {
    val xs = LongList(List.fill(5000)(0).map(Num))
    val ser = swrite(xs)
    read[LongList](ser).xs.length must_== 5000
  }

  "Custom serializer should work with Option" in {
    class UUIDFormat extends Serializer[UUID] {
      val UUIDClass = classOf[UUID]

      def deserialize(implicit format: Formats): PartialFunction[(TypeInfo, JValue), UUID] = {
        case (TypeInfo(UUIDClass, _), JString(x)) => UUID.fromString(x)
      }

      def serialize(implicit format: Formats): PartialFunction[Any, JValue] = {
        case x: UUID => JString(x.toString)
      }
    }

    implicit val formats = native.Serialization.formats(NoTypeHints) + new UUIDFormat
    val o1 = OptionalUUID(None)
    val o2 = OptionalUUID(Some(UUID.randomUUID))
    read[OptionalUUID](swrite(o1)) must_== o1
    read[OptionalUUID](swrite(o2)) must_== o2
  }

  "TypeInfo is not correctly constructed for customer serializer -- 970" in {
    class SeqFormat extends Serializer[Seq[_]] {
      val SeqClass = classOf[Seq[_]]

      def serialize(implicit format: Formats) = {
        case seq: Seq[_] => JArray(seq.toList.map(Extraction.decompose))
      }

      def deserialize(implicit format: Formats) = {
        case (TypeInfo(SeqClass, parameterizedType), JArray(xs)) =>
          val typeInfo = TypeInfo(parameterizedType
            .map(_.getActualTypeArguments()(0))
<<<<<<< HEAD
            .getOrElse(failure("No type parameter info for type Seq")).asInstanceOf[Class[_]], None)
=======
            .getOrElse(reflect.fail("No type parameter info for type Seq")).asInstanceOf[Class[_]], None)
>>>>>>> 7c70e966
          xs.map(x => Extraction.extract(x, typeInfo))
      }
    }

    implicit val formats = DefaultFormats + new SeqFormat

    val seq = Seq(1, 2, 3)
    val ser = Extraction.decompose(seq)
    Extraction.extract[Seq[Int]](ser) must_== seq
  }

  "Serialization of an opaque value should not fail" in {
    val o = Opaque(JObject(JField("some", JString("data")) :: Nil))
    val ser = native.Serialization.write(o)
    ser must_== """{"x":{"some":"data"}}"""
  }

  "Map with Map value" in {
    val a = Map("a" -> Map("a" -> 5))
    val b = Map("b" -> 1)
    val str = native.Serialization.write(MapWithMap(a, b))
    read[MapWithMap](str) must_== MapWithMap(a, b)
  }

  "Either can't be deserialized with type hints" in {
    implicit val formats = DefaultFormats + FullTypeHints(classOf[Either[_, _]] :: Nil)
    val x = Eith(Left("hello"))
    val s = native.Serialization.write(x)
    read[Eith](s) must_== x
  }

  "Custom serializer should work as Map key (scala 2.9) (issue #1077)" in {
    class SingleOrVectorSerializer extends Serializer[SingleOrVector[Double]] {
      private val singleOrVectorClass = classOf[SingleOrVector[Double]]

      def deserialize(implicit format: Formats) = {
        case (TypeInfo(`singleOrVectorClass`, _), json) => json match {
          case JObject(List(JField("val", JDouble(x)))) => SingleValue(x)
          case JObject(List(JField("val", JArray(xs: List[JDouble])))) => VectorValue(xs.map(_.num).toIndexedSeq)
          case x => throw new MappingException(s"Can't convert $x to SingleOrVector")
        }
      }

      def serialize(implicit format: Formats) = {
        case SingleValue(x: Double) => JObject(List(JField("val", JDouble(x))))
        case VectorValue(x: Vector[Double]) => JObject(List(JField("val", JArray(x.toList.map(JDouble(_))))))
      }
    }

    implicit val formats = DefaultFormats + new SingleOrVectorSerializer

    val ser = swrite(MapHolder(Map("hello" -> SingleValue(2.0))))
    read[MapHolder](ser) must_== MapHolder(Map("hello" -> SingleValue(2.0)))
  }
}

case class Eith(x: Either[String, Int])

case class MapWithMap(a: Map[String, Map[String, Int]], b: Map[String, Int])

case class LongList(xs: List[Num])
case class Num(x: Int)

case class X(yy: Y)
case class Y(ss: String)

case class OptionalUUID(uuid: Option[UUID])

package plan1 {
  case class Plan(plan: Option[Action])
  case class Game(game: Map[String, Plan])
  case class Action(id: Int, subAction: Option[Action])
}

package plan2 {
  case class Plan(leftOperand: Option[Action], operator: Option[String],
                  rightOperand: Option[Action])
  case class Game(buy: Map[String, Plan])
  case class Action(functionName: String, symbol: String,
                    inParams: Array[Number], subOperand: Option[Action])
}

case class Opaque(x: JValue)

sealed trait SingleOrVector[A]
case class SingleValue[A](value: A) extends SingleOrVector[A]
case class VectorValue[A](value: IndexedSeq[A]) extends SingleOrVector[A]

case class MapHolder(a: Map[String, SingleOrVector[Double]])<|MERGE_RESOLUTION|>--- conflicted
+++ resolved
@@ -83,11 +83,7 @@
         case (TypeInfo(SeqClass, parameterizedType), JArray(xs)) =>
           val typeInfo = TypeInfo(parameterizedType
             .map(_.getActualTypeArguments()(0))
-<<<<<<< HEAD
-            .getOrElse(failure("No type parameter info for type Seq")).asInstanceOf[Class[_]], None)
-=======
             .getOrElse(reflect.fail("No type parameter info for type Seq")).asInstanceOf[Class[_]], None)
->>>>>>> 7c70e966
           xs.map(x => Extraction.extract(x, typeInfo))
       }
     }
