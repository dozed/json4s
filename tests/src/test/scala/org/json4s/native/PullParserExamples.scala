package org.json4s


import org.specs2.mutable.Specification


/**
* System under specification for JSON Pull Parser.
*/
<<<<<<< HEAD
object PullParserExamples extends Specification {

  title("JSON Pull Parser Examples")

=======
object PullParserExamples extends Specification() {
>>>>>>> 7c70e966
  import native.JsonParser
  import JsonParser._

  "A JSON Pull Parser" should {
    "Pull parsing example" in {
      val parser = (p: Parser) => {
        def parse: BigInt = p.nextToken match {
          case FieldStart("postalCode") => p.nextToken match {
            case IntVal(code) => code
            case _ => p.fail("expected int")
          }
          case End => p.fail("no field named 'postalCode'")
          case _ => parse
        }

        parse
      }

      val postalCode = JsonParser.parse(json, parser)
      postalCode must_== 10021
    }
  }

  val json = """
  {
     "firstName": "John",
     "lastName": "Smith",
     "address": {
         "streetAddress": "21 2nd Street",
         "city": "New York",
         "state": "NY",
         "postalCode": 10021
     },
     "phoneNumbers": [
         { "type": "home", "number": "212 555-1234" },
         { "type": "fax", "number": "646 555-4567" }
     ],
     "newSubscription": false,
     "companyName": null
}"""
}<|MERGE_RESOLUTION|>--- conflicted
+++ resolved
@@ -7,14 +7,8 @@
 /**
 * System under specification for JSON Pull Parser.
 */
-<<<<<<< HEAD
 object PullParserExamples extends Specification {
 
-  title("JSON Pull Parser Examples")
-
-=======
-object PullParserExamples extends Specification() {
->>>>>>> 7c70e966
   import native.JsonParser
   import JsonParser._
 
