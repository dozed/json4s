--- conflicted
+++ resolved
@@ -282,16 +282,10 @@
 
   class DateSerializer extends CustomSerializer[Date](format => (
     {
-      case JObject(List(JField("$dt", JString(s)))) =>
-<<<<<<< HEAD
-        format.dateFormat.parse(s).getOrElse(throw new MappingException(s"Can't parse $s to Date"))
-=======
-        losslessUTC.parse(s)
->>>>>>> aa50e984
+      case JObject(List(JField("$dt", JString(s)))) => losslessUTC.parse(s)
     },
     {
-      case x: Date =>
-        JObject(JField("$dt", JString(losslessUTC.format(x))) :: Nil)
+      case x: Date => JObject(JField("$dt", JString(losslessUTC.format(x))) :: Nil)
     }
   ))
 
