/*
* Copyright 2009-2011 WorldWide Conferencing, LLC
*
* Licensed under the Apache License, Version 2.0 (the "License");
* you may not use this file except in compliance with the License.
* You may obtain a copy of the License at
*
*     http://www.apache.org/licenses/LICENSE-2.0
*
* Unless required by applicable law or agreed to in writing, software
* distributed under the License is distributed on an "AS IS" BASIS,
* WITHOUT WARRANTIES OR CONDITIONS OF ANY KIND, either express or implied.
* See the License for the specific language governing permissions and
* limitations under the License.
*/

package org.json4s

import java.util.Date
import org.specs2.mutable.Specification
import java.text.SimpleDateFormat
import text.Document

object NativeExtractionExamples extends ExtractionExamples[Document]("Native") with native.JsonMethods
object JacksonExtractionExamples extends ExtractionExamples[JValue]("Jackson") with jackson.JsonMethods

abstract class ExtractionExamples[T](mod: String) extends Specification with JsonMethods[T] {
<<<<<<< HEAD
  title(mod+" Extraction Examples Specification")
=======
>>>>>>> 7c70e966

  implicit lazy val formats = DefaultFormats
  (mod+" Extraction Examples Specification") should {
    "Extraction example" in {
      val json = parse(testJson)
      json.extract[Person] must_== Person("joe", Address("Bulevard", "Helsinki"), List(Child("Mary", 5, Some(date("2004-09-04T18:06:22Z"))), Child("Mazy", 3, None)))
    }

    "Extraction with path expression example" in {
      val json = parse(testJson)
      (json \ "address").extract[Address] must_== Address("Bulevard", "Helsinki")
    }

    "Partial extraction example" in {
      val json = parse(testJson)
      json.extract[SimplePerson] must_== SimplePerson("joe", Address("Bulevard", "Helsinki"))
    }

    "Extract with a default value" in {
      val json = parse(testJson)
      (json \ "address2").extractOrElse(Address("Tie", "Helsinki")) must_== Address("Tie", "Helsinki")
    }

    "Map with primitive values extraction example" in {
      val json = parse(testJson)
      json.extract[PersonWithMap] must_==
        PersonWithMap("joe", Map("street" -> "Bulevard", "city" -> "Helsinki"))
    }

    "Map with object values extraction example" in {
      val json = parse(twoAddresses)
      json.extract[PersonWithAddresses] must_==
        PersonWithAddresses("joe", Map("address1" -> Address("Bulevard", "Helsinki"),
                                       "address2" -> Address("Soho", "London")))
    }

    "Simple value extraction example" in {
      val json = parse(testJson)
      json.extract[Name] must_== Name("joe")
      (json \ "children")(0).extract[Name] must_== Name("Mary")
      (json \ "children")(1).extract[Name] must_== Name("Mazy")
    }

    "Primitive value extraction example" in {
      val json = parse(testJson)
      (json \ "name").extract[String] must_== "joe"
      (json \ "name").extractOpt[String] must_== Some("joe")
      (json \ "name").extractOpt[Int] must_== None
      ((json \ "children")(0) \ "birthdate").extract[Date] must_== date("2004-09-04T18:06:22Z")

      JInt(1).extract[Int] must_== 1
      JInt(1).extract[String] must_== "1"
    }

    "Primitive extraction example" in {
      val json = parse(primitives)
      json.extract[Primitives] must_== Primitives(124, 123L, 126.5, 127.5.floatValue, "128", 'symb, 125, 129.byteValue, true)
    }

    "Null extraction example" in {
      val json = parse("""{ "name": null, "age": 5, "birthdate": null }""")
      json.extract[Child] must_== Child(null, 5, None)
    }

    "Date extraction example" in {
      val json = parse("""{"name":"e1","timestamp":"2009-09-04T18:06:22Z"}""")
      json.extract[Event] must_== Event("e1", date("2009-09-04T18:06:22Z"))
    }

    "Timestamp extraction example" in {
      val json = parse("""{"timestamp":"2009-09-04T18:06:22Z"}""")
      new Date((json \ "timestamp").extract[java.sql.Timestamp].getTime) must_== date("2009-09-04T18:06:22Z")
    }

    "Option extraction example" in {
      val json = parse("""{ "name": null, "age": 5, "mother":{"name":"Marilyn"}}""")
      json.extract[OChild] must_== OChild(None, 5, Some(Parent("Marilyn")), None)
    }

    "Missing JSON array can be extracted as an empty List" in {
      parse(missingChildren).extract[Person] must_== Person("joe", Address("Bulevard", "Helsinki"), Nil)
    }

    "Multidimensional array extraction example" in {
      parse(multiDimensionalArrays).extract[MultiDim] must_== MultiDim(
        List(List(List(1, 2), List(3)), List(List(4), List(5, 6))),
        List(List(Name("joe"), Name("mary")), List(Name("mazy"))))
    }

    "Flatten example with simple case class" in {
      val f = Extraction.flatten(Extraction.decompose(SimplePerson("joe", Address("Bulevard", "Helsinki"))))
      val e = Map(".name" -> "\"joe\"", ".address.street" -> "\"Bulevard\"", ".address.city"   -> "\"Helsinki\"")

      f must_== e
    }

    "Unflatten example with top level string and int" in {
      val m = Map(".name" -> "\"joe\"", ".age" -> "32")

      Extraction.unflatten(m) must_== JObject(List(JField("name",JString("joe")), JField("age",JInt(32))))
    }

    "Unflatten example with top level string and double" in {
      val m = Map(".name" -> "\"joe\"", ".age" -> "32.2")

      Extraction.unflatten(m) must_== JObject(List(JField("name",JString("joe")), JField("age",JDouble(32.2))))
    }

    "Unflatten example with two-level string properties" in {
      val m = Map(".name" -> "\"joe\"", ".address.street" -> "\"Bulevard\"", ".address.city"   -> "\"Helsinki\"")

      Extraction.unflatten(m) must_== JObject(List(JField("name", JString("joe")), JField("address", JObject(List(JField("street", JString("Bulevard")), JField("city", JString("Helsinki")))))))
    }

    "Unflatten example with top level array" in {
      val m = Map(".foo[2]" -> "2", ".foo[0]" -> "0", ".foo[1]" -> "1")

      Extraction.unflatten(m) must_== JObject(List(JField("foo", JArray(List(JInt(0), JInt(1), JInt(2))))))
    }

    "Flatten and unflatten are symmetric" in {
      val parsed = parse(testJson)

      Extraction.unflatten(Extraction.flatten(parsed)) must_== parsed
    }

    "Flatten preserves empty sets" in {
      val s = SetWrapper(Set())

      Extraction.flatten(Extraction.decompose(s)).get(".set") must_== Some("[]")
    }

    "Flatten and unflatten are symmetric with empty sets" in {
      val s = SetWrapper(Set())

      Extraction.unflatten(Extraction.flatten(Extraction.decompose(s))).extract[SetWrapper] must_== s
    }

    "List extraction example" in {
      val json = parse(testJson) \ "children"
      json.extract[List[Name]] must_== List(Name("Mary"), Name("Mazy"))
    }

    "Map extraction example" in {
      val json = parse(testJson) \ "address"
      json.extract[Map[String, String]] must_== Map("street" -> "Bulevard", "city" -> "Helsinki")
    }

    "Extraction and decomposition are symmetric" in {
      val person = parse(testJson).extract[Person]
      Extraction.decompose(person).extract[Person] must_== person
    }

    "Extraction failure message example" in {
      val json = parse("""{"city":"San Francisco"}""")
      json.extract[Address] must throwA(MappingException("No usable value for street\nDid not find value which can be converted into java.lang.String", null))
    }

    "Best matching constructor selection example" in {
      parse("""{"name":"john","age":32,"size":"M"}""").extract[MultipleConstructors] must_==
        MultipleConstructors("john", 32, Some("M"))

      parse("""{"name":"john","age":32}""").extract[MultipleConstructors] must_==
        MultipleConstructors("john", 32, Some("S"))

      parse("""{"name":"john","foo":"xxx"}""").extract[MultipleConstructors] must_==
        MultipleConstructors("john", 30, None)

      parse("""{"name":"john","age":32,"size":null}""").extract[MultipleConstructors] must_==
        MultipleConstructors("john", 32, None)

      parse("""{"birthYear":1990,"name":"john","foo":2}""").extract[MultipleConstructors] must_==
        MultipleConstructors("john", 20, None)

      parse("""{"foo":2,"age":12,"size":"XS"}""").extract[MultipleConstructors] must_==
        MultipleConstructors("unknown", 12, Some("XS"))
    }

    "Partial JSON extraction" in {
      parse(stringField).extract[ClassWithJSON] must_== ClassWithJSON("one", JString("msg"))
      parse(objField).extract[ClassWithJSON] must_== ClassWithJSON("one", JObject(List(JField("yes", JString("woo")))))
    }

    "Double can be coerced to Int or Long" in {
      JDouble(2.1).extract[Int] must_== 2
      JDouble(2.1).extract[Long] must_== 2L
    }

    "Map with nested non-polymorphic list extraction example" in {
      parse("""{"a":["b"]}""").extract[Map[String, List[String]]] must_== Map("a" -> List("b"))
    }

    "List with nested non-polymorphic list extraction example" in {
      parse("""[["a"]]""").extract[List[List[String]]] must_== List(List("a"))
    }

    "Complex nested non-polymorphic collections extraction example" in {
      parse("""{"a":[{"b":"c"}]}""").extract[Map[String, List[Map[String, String]]]] must_== Map("a" -> List(Map("b" -> "c")))
    }
  }

  val testJson =
"""
{ "name": "joe",
  "address": {
    "street": "Bulevard",
    "city": "Helsinki"
  },
  "children": [
    {
      "name": "Mary",
      "age": 5,
      "birthdate": "2004-09-04T18:06:22Z"
    },
    {
      "name": "Mazy",
      "age": 3
    }
  ]
}
"""

  val maryChildJson =
    """
      |{
      |  "name": "Mary",
      |  "age": 5,
      |  "birthdate": "2004-09-04T18:06:22Z"
      |}
    """.stripMargin

  val missingChildren =
"""
{
  "name": "joe",
  "address": {
    "street": "Bulevard",
    "city": "Helsinki"
  }
}
"""

  val twoAddresses =
"""
{
  "name": "joe",
  "addresses": {
    "address1": {
      "street": "Bulevard",
      "city": "Helsinki"
    },
    "address2": {
      "street": "Soho",
      "city": "London"
    }
  }
}
"""

  val primitives =
"""
{
  "l": 123,
  "i": 124,
  "sh": 125,
  "d": 126.5,
  "f": 127.5,
  "s": "128",
  "b": 129,
  "bool": true,
  "sym":"symb"
}
"""

  val multiDimensionalArrays =
"""
{
  "ints": [[[1, 2], [3]], [[4], [5, 6]]],
  "names": [[{"name": "joe"}, {"name": "mary"}], [[{"name": "mazy"}]]]
}
"""

  val stringField =
"""
{
  "name": "one",
  "message": "msg"
}
"""

  val objField =
"""
{
  "name": "one",
  "message": {
    "yes": "woo"
  }
}
"""

  def date(s: String) = DefaultFormats.dateFormat.parse(s).get
}

case class SetWrapper(set: Set[String])

case class Person(name: String, address: Address, children: List[Child])
case class Address(street: String, city: String)
case class Child(name: String, age: Int, birthdate: Option[java.util.Date])

case class SimplePerson(name: String, address: Address)

case class PersonWithMap(name: String, address: Map[String, String])
case class PersonWithAddresses(name: String, addresses: Map[String, Address])

case class Name(name: String)

case class Primitives(i: Int, l: Long, d: Double, f: Float, s: String, sym: Symbol, sh: Short, b: Byte, bool: Boolean)

case class OChild(name: Option[String], age: Int, mother: Option[Parent], father: Option[Parent])
case class Parent(name: String)

case class Event(name: String, timestamp: Date)

case class MultiDim(ints: List[List[List[Int]]], names: List[List[Name]])

case class MultipleConstructors(name: String, age: Int, size: Option[String]) {
  def this(name: String) = this(name, 30, None)
  def this(age: Int, name: String) = this(name, age, Some("S"))
  def this(name: String, birthYear: Int) = this(name, 2010 - birthYear, None)
  def this(size: Option[String], age: Int) = this("unknown", age, size)
}

case class ClassWithJSON(name: String, message: JValue)
<|MERGE_RESOLUTION|>--- conflicted
+++ resolved
@@ -25,10 +25,6 @@
 object JacksonExtractionExamples extends ExtractionExamples[JValue]("Jackson") with jackson.JsonMethods
 
 abstract class ExtractionExamples[T](mod: String) extends Specification with JsonMethods[T] {
-<<<<<<< HEAD
-  title(mod+" Extraction Examples Specification")
-=======
->>>>>>> 7c70e966
 
   implicit lazy val formats = DefaultFormats
   (mod+" Extraction Examples Specification") should {
