--- conflicted
+++ resolved
@@ -16,19 +16,6 @@
   val hintsForDog    = ShortTypeHintExamples.formats.typeHints.hintFor(classOf[Dog])
   val hintsForAnimal = FullTypeHintExamples.formats.typeHints.hintFor(classOf[Animal])
 
-<<<<<<< HEAD
-  (mod+" JsonFormats Specification") in {
-    "hintsFor across composite formats" in {
-      formats.typeHints.hintFor(classOf[Fish])   mustEqual (hintsForFish)
-      formats.typeHints.hintFor(classOf[Dog])    mustEqual (hintsForDog)
-      formats.typeHints.hintFor(classOf[Animal]) mustEqual (hintsForAnimal)
-    }
-
-    "classFor across composite formats" in {
-      formats.typeHints.classFor(hintsForFish)   mustEqual (ShortTypeHintExamples.formats.typeHints.classFor(hintsForFish))
-      formats.typeHints.classFor(hintsForDog)    mustEqual (ShortTypeHintExamples.formats.typeHints.classFor(hintsForDog))
-      formats.typeHints.classFor(hintsForAnimal) mustEqual (FullTypeHintExamples.formats.typeHints.classFor(hintsForAnimal))
-=======
   (mod+" JsonFormats Specification") should {
     "hintsFor across composite formats" in {
       formats.typeHints.hintFor(classOf[Fish])   must_== (hintsForFish)
@@ -40,7 +27,6 @@
       formats.typeHints.classFor(hintsForFish)   must_== (ShortTypeHintExamples.formats.typeHints.classFor(hintsForFish))
       formats.typeHints.classFor(hintsForDog)    must_== (ShortTypeHintExamples.formats.typeHints.classFor(hintsForDog))
       formats.typeHints.classFor(hintsForAnimal) must_== (FullTypeHintExamples.formats.typeHints.classFor(hintsForAnimal))
->>>>>>> 7c70e966
     }
 
     "parameter name reading strategy can be changed" in {
@@ -49,11 +35,7 @@
       }
       implicit val formats = new DefaultFormats { override val parameterNameReader = TestReader }
       val json = parse("""{"name":"joe","age":35}""")
-<<<<<<< HEAD
-      json.extract[NamesNotSameAsInJson] mustEqual NamesNotSameAsInJson("joe", 35)
-=======
       json.extract[NamesNotSameAsInJson] must_== NamesNotSameAsInJson("joe", 35)
->>>>>>> 7c70e966
     }
   }
 }
