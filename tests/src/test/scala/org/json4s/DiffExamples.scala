--- conflicted
+++ resolved
@@ -23,11 +23,6 @@
 object JacksonDiffExamples extends DiffExamples[JValue]("Jackson") with jackson.JsonMethods
 
 abstract class DiffExamples[T](mod: String) extends Specification with JsonMethods[T]  {
-<<<<<<< HEAD
-
-  title(mod + " Diff Examples")
-=======
->>>>>>> 7c70e966
 
   title(mod + " Diff Examples")
   import NativeMergeExamples.{scala1, scala2, lotto1, lotto2, mergedLottoResult}
