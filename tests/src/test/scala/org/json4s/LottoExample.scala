/*
* Copyright 2009-2011 WorldWide Conferencing, LLC
*
* Licensed under the Apache License, Version 2.0 (the "License");
* you may not use this file except in compliance with the License.
* You may obtain a copy of the License at
*
*     http://www.apache.org/licenses/LICENSE-2.0
*
* Unless required by applicable law or agreed to in writing, software
* distributed under the License is distributed on an "AS IS" BASIS,
* WITHOUT WARRANTIES OR CONDITIONS OF ANY KIND, either express or implied.
* See the License for the specific language governing permissions and
* limitations under the License.
*/

package org.json4s

import org.specs2.mutable.Specification
import text.Document

object NativeLottoExample extends LottoExample[Document]("Native") with native.JsonMethods {
  import LottoExample._
  implicit val formats = DefaultFormats
  def extractWinner(jv: JValue): Winner = jv.extract[Winner]

  def extractLotto(jv: JValue): Lotto = jv.extract[Lotto]
}
object JacksonLottoExample extends LottoExample[JValue]("Jackson") with jackson.JsonMethods {
  import LottoExample._
  implicit val formats = DefaultFormats
  def extractWinner(jv: JValue): Winner = jv.extract[Winner]

  def extractLotto(jv: _root_.org.json4s.JValue): Lotto = jv.extract[Lotto]
}

abstract class LottoExample[T](mod: String) extends Specification with JsonMethods[T] {
<<<<<<< HEAD

  title(mod + " Lotto Examples")
=======
>>>>>>> 7c70e966
  import LottoExample._

  ("The " + mod + " Lotto Examples") should {
    "pass" in {
      compact(render(json)) must_== """{"lotto":{"id":5,"winning-numbers":[2,45,34,23,7,5,3],"winners":[{"winner-id":23,"numbers":[2,45,34,23,3,5]},{"winner-id":54,"numbers":[52,3,12,11,18,22]}]}}"""
      val exp: Winner = Winner(23, List(2, 45, 34, 23, 3, 5))
      val winn: Winner = extractWinner((json \ "lotto" \ "winners")(0))
      winn.`winner-id` must_== exp.`winner-id`


      extractLotto(json \ "lotto") must_== lotto

      json.values must_== Map("lotto" -> Map("id" -> 5, "winning-numbers" -> List(2, 45, 34, 23, 7, 5, 3), "draw-date" -> None, "winners" -> List(Map("winner-id" -> 23, "numbers" -> List(2, 45, 34, 23, 3, 5)), Map("winner-id" -> 54, "numbers" -> List(52, 3, 12, 11, 18, 22)))))
    }
  }

  def extractWinner(jv: JValue): Winner
  def extractLotto(jv: JValue): Lotto

}
object LottoExample {
  import JsonDSL._

  case class Winner(`winner-id`: Long, numbers: List[Int])
  case class Lotto(id: Long, `winning-numbers`: List[Int], winners: List[Winner], `draw-date`: Option[java.util.Date])

  val winners = List(Winner(23, List(2, 45, 34, 23, 3, 5)), Winner(54, List(52, 3, 12, 11, 18, 22)))
  val lotto = Lotto(5, List(2, 45, 34, 23, 7, 5, 3), winners, None)

  val json: JObject =
    ("lotto" ->
      ("id" -> lotto.id) ~
      ("winning-numbers" -> lotto.`winning-numbers`) ~
      ("draw-date" -> lotto.`draw-date`.map(_.toString)) ~
      ("winners" ->
        lotto.winners.map { w =>
          (("winner-id" -> w.`winner-id`) ~
           ("numbers" -> w.numbers))}))

}<|MERGE_RESOLUTION|>--- conflicted
+++ resolved
@@ -35,11 +35,6 @@
 }
 
 abstract class LottoExample[T](mod: String) extends Specification with JsonMethods[T] {
-<<<<<<< HEAD
-
-  title(mod + " Lotto Examples")
-=======
->>>>>>> 7c70e966
   import LottoExample._
 
   ("The " + mod + " Lotto Examples") should {
