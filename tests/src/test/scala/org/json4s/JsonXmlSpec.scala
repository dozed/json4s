--- conflicted
+++ resolved
@@ -16,13 +16,8 @@
 
 package org.json4s
 
-<<<<<<< HEAD
-import org.specs2.mutable.Specification
-import org.specs2.ScalaCheck
-=======
 import org.specs2.ScalaCheck
 import org.specs2.mutable.Specification
->>>>>>> 7c70e966
 import org.scalacheck.Arbitrary
 import text.Document
 
@@ -39,24 +34,14 @@
   import Xml._
   import scala.xml.Node
 
-<<<<<<< HEAD
-  (mod+" JSON XML Specification") in {
+  (mod+" JSON XML Specification") should {
     "Valid XML can be converted to JSON and back (symmetric op)" in {
       val conversion = (xml: Node) => { toXml(toJson(xml)).head must_== xml }
-=======
-  (mod+" JSON XML Specification") should {
-    "Valid XML can be converted to JSON and back (symmetric op)" in {
-      val conversion = (xml: Node) => { toXml(toJson(xml)).head == xml }
->>>>>>> 7c70e966
       prop(conversion)
     }
 
     "JSON can be converted to XML, and back to valid JSON (non symmetric op)" in {
-<<<<<<< HEAD
       val conversion = (json: JValue) => { parse(compact(render(toJson(toXml(json))))); true must beTrue}
-=======
-      val conversion = (json: JValue) => { parse(compact(render(toJson(toXml(json))))); true }
->>>>>>> 7c70e966
       prop(conversion)
     }
   }
