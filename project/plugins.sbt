--- conflicted
+++ resolved
@@ -1,11 +1,5 @@
 // addSbtPlugin("com.eed3si9n" % "sbt-scalashim" % "0.2.2")
 
-<<<<<<< HEAD
-addSbtPlugin("com.eed3si9n" % "sbt-buildinfo" % "0.2.5")
-
-addSbtPlugin("com.typesafe.sbt" % "sbt-start-script" % "0.10.0")
-=======
 addSbtPlugin("com.eed3si9n" % "sbt-buildinfo" % "0.3.0")
 
 addSbtPlugin("com.typesafe.sbt" % "sbt-start-script" % "0.10.0")  
->>>>>>> 4760442d
