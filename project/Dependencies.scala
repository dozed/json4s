--- conflicted
+++ resolved
@@ -12,15 +12,6 @@
 
   type ModuleMap = String => ModuleID
 
-
-  lazy val slf4jVersion = "1.7.2"
-
-<<<<<<< HEAD
-=======
-  lazy val scalazGroup       = defaultOrMapped("org.scalaz", "2.8.0" -> "com.googlecode.scalaz")
-  lazy val scalazVersion     = defaultOrMapped("6.0.4", "2.9.0" -> "6.0.RC2")
-  lazy val specs2Version      = defaultOrMapped("1.12.4", "2.9.2" -> "1.12.4.1", "2.9.3" -> "1.12.4.1")
->>>>>>> f8f1e926
   /* stop stealing */
 
   lazy val scalaz_core = "org.scalaz" %% "scalaz-core" % "7.0.0-M9"
@@ -29,11 +20,7 @@
 
   lazy val scalacheck =  "org.scalacheck" %% "scalacheck" % "1.10.0" % "test"
 
-<<<<<<< HEAD
-  lazy val specs = "org.specs2" %% "specs2"      % "1.13"  % "test"
-=======
-  lazy val specs: ModuleMap      = "org.specs2" % "specs2" % specs2Version(_) % "test" cross crossMapped("2.9.0" -> "2.9.1", "2.9.0-1" -> "2.9.1")
->>>>>>> f8f1e926
+  lazy val specs = "org.specs2" %% "specs2"      % "1.14"  % "test"
 
   val jackson = Seq(
       "com.fasterxml.jackson.core" % "jackson-databind" % "2.1.2")
