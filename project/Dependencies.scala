import sbt._
import Keys._

object Dependencies {

  /* Steal from lift build */
  def crossMapped(mappings: (String, String)*): CrossVersion =
    CrossVersion.binaryMapped(Map(mappings: _*) orElse { case v => v })

  def defaultOrMapped(default: String, alternatives: (String, String)*): String => String =
    Map(alternatives: _*) orElse { case _ => default }

  type ModuleMap = String => ModuleID
<<<<<<< HEAD
//
//  lazy val CVMapping282  = crossMapped("2.8.2" -> "2.8.1")
//  lazy val CVMapping292  = crossMapped("2.9.2" -> "2.9.1")
//  lazy val CVMapping2911 = crossMapped("2.9.2" -> "2.9.1", "2.9.1-1" -> "2.9.1")
  lazy val CVMapping292All = crossMapped("2.10.0" -> "2.10.0-RC5")
//  lazy val CVMapping292All = crossMapped("2.9.0" -> "2.9.2", "2.9.0-1" -> "2.9.2", "2.9.1" -> "2.9.2", "2.9.1-1" -> "2.9.2", "2.10.0" -> "2.10.0-RC5")
  // lazy val CVMapping292All = crossMapped("2.9.0" -> "2.9.2", "2.9.0-1" -> "2.9.2", "2.9.1" -> "2.9.2", "2.9.1-1" -> "2.9.2")
=======

  lazy val CVMapping292  = crossMapped("2.9.2" -> "2.9.1")
  lazy val CVMapping2911 = crossMapped("2.9.2" -> "2.9.1", "2.9.1-1" -> "2.9.1", "2.9.3" -> "2.9.1")
>>>>>>> 7c70e966
  lazy val CVMappingAll  = crossMapped("2.9.2" -> "2.9.1", "2.9.1-1" -> "2.9.1", "2.8.2" -> "2.8.1")

  lazy val slf4jVersion = "1.7.2"

<<<<<<< HEAD
//  lazy val scalazGroup       = defaultOrMapped("org.scalaz", "2.8.0" -> "com.googlecode.scalaz")
//  lazy val scalazVersion     = defaultOrMapped("7.0.0-M6", "2.8.0" -> "5.0")
//  lazy val scalacheckGroup   = defaultOrMapped("org.scalacheck", "2.8.0" -> "org.scala-tools.testing")
//  lazy val scalacheckVersion = defaultOrMapped("1.10.0", "2.8.0" -> "1.7", "2.8.1" -> "1.8", "2.8.2" -> "1.8")
//  lazy val specsVersion      = defaultOrMapped("1.13", "2.8.0" -> "1.5", "2.8.1" -> "1.5", "2.8.2" -> "1.5", "2.9.0" -> "1.7.1", "2.9.0-1" -> "1.8.2")
  /* stop stealing */

  lazy val scalaz_core = "org.scalaz" %% "scalaz-core" % "7.0.0-M9"

  val jodaTime = Seq("joda-time" % "joda-time" % "2.1", "org.joda" % "joda-convert" % "1.2")

  lazy val scalacheck =  "org.scalacheck" %% "scalacheck" % "1.10.0" % "test"

  lazy val specs = "org.specs2" %% "specs2"      % "1.13"  % "test"
=======
  lazy val scalazGroup       = defaultOrMapped("org.scalaz", "2.8.0" -> "com.googlecode.scalaz")
  lazy val scalazVersion     = defaultOrMapped("6.0.4", "2.9.0" -> "6.0.RC2")
  lazy val specs2Version      = defaultOrMapped("1.12.4.1", "2.9.1" -> "1.12.4", "2.9.1-1" -> "1.12.4", "2.9.0-1" -> "1.8.2", "2.9.0" -> "1.7.1")
  /* stop stealing */

  lazy val scalaz_core: ModuleMap = sv => scalazGroup(sv)        % "scalaz-core"        % scalazVersion(sv) cross crossMapped("2.8.2" -> "2.8.1", "2.9.1-1" -> "2.9.1", "2.9.3" -> "2.9.2")

  val jodaTime = Seq("joda-time" % "joda-time" % "2.1", "org.joda" % "joda-convert" % "1.2")

  val scalacheck = "org.scalacheck" %% "scalacheck" % "1.10.0" % "test"

  lazy val specs: ModuleMap      = "org.specs2" %% "specs2" % specs2Version(_) % "test"
>>>>>>> 7c70e966

  val jackson = Seq(
      "com.fasterxml.jackson.core" % "jackson-databind" % "2.1.2")

  val paranamer = "com.thoughtworks.paranamer" % "paranamer" % "2.5.2"

  lazy val scalap: ModuleMap      = "org.scala-lang"             % "scalap"             % _

  val commonsCodec = "commons-codec"              % "commons-codec"      % "1.7"

  val mockito = "org.mockito"                 % "mockito-all"              % "1.9.5"      % "test"

<<<<<<< HEAD
//  val liftCommon = "net.liftweb" %% "lift-common" % "2.4" cross CVMapping2911
//
=======
  val liftCommon = "net.liftweb" %% "lift-common" % "2.4" cross CVMapping2911

>>>>>>> 7c70e966
//  val scalaj_collection = "org.scalaj" %% "scalaj-collection" % "1.2" cross CVMappingAll
}<|MERGE_RESOLUTION|>--- conflicted
+++ resolved
@@ -11,29 +11,10 @@
     Map(alternatives: _*) orElse { case _ => default }
 
   type ModuleMap = String => ModuleID
-<<<<<<< HEAD
-//
-//  lazy val CVMapping282  = crossMapped("2.8.2" -> "2.8.1")
-//  lazy val CVMapping292  = crossMapped("2.9.2" -> "2.9.1")
-//  lazy val CVMapping2911 = crossMapped("2.9.2" -> "2.9.1", "2.9.1-1" -> "2.9.1")
-  lazy val CVMapping292All = crossMapped("2.10.0" -> "2.10.0-RC5")
-//  lazy val CVMapping292All = crossMapped("2.9.0" -> "2.9.2", "2.9.0-1" -> "2.9.2", "2.9.1" -> "2.9.2", "2.9.1-1" -> "2.9.2", "2.10.0" -> "2.10.0-RC5")
-  // lazy val CVMapping292All = crossMapped("2.9.0" -> "2.9.2", "2.9.0-1" -> "2.9.2", "2.9.1" -> "2.9.2", "2.9.1-1" -> "2.9.2")
-=======
 
-  lazy val CVMapping292  = crossMapped("2.9.2" -> "2.9.1")
-  lazy val CVMapping2911 = crossMapped("2.9.2" -> "2.9.1", "2.9.1-1" -> "2.9.1", "2.9.3" -> "2.9.1")
->>>>>>> 7c70e966
-  lazy val CVMappingAll  = crossMapped("2.9.2" -> "2.9.1", "2.9.1-1" -> "2.9.1", "2.8.2" -> "2.8.1")
 
   lazy val slf4jVersion = "1.7.2"
 
-<<<<<<< HEAD
-//  lazy val scalazGroup       = defaultOrMapped("org.scalaz", "2.8.0" -> "com.googlecode.scalaz")
-//  lazy val scalazVersion     = defaultOrMapped("7.0.0-M6", "2.8.0" -> "5.0")
-//  lazy val scalacheckGroup   = defaultOrMapped("org.scalacheck", "2.8.0" -> "org.scala-tools.testing")
-//  lazy val scalacheckVersion = defaultOrMapped("1.10.0", "2.8.0" -> "1.7", "2.8.1" -> "1.8", "2.8.2" -> "1.8")
-//  lazy val specsVersion      = defaultOrMapped("1.13", "2.8.0" -> "1.5", "2.8.1" -> "1.5", "2.8.2" -> "1.5", "2.9.0" -> "1.7.1", "2.9.0-1" -> "1.8.2")
   /* stop stealing */
 
   lazy val scalaz_core = "org.scalaz" %% "scalaz-core" % "7.0.0-M9"
@@ -43,20 +24,6 @@
   lazy val scalacheck =  "org.scalacheck" %% "scalacheck" % "1.10.0" % "test"
 
   lazy val specs = "org.specs2" %% "specs2"      % "1.13"  % "test"
-=======
-  lazy val scalazGroup       = defaultOrMapped("org.scalaz", "2.8.0" -> "com.googlecode.scalaz")
-  lazy val scalazVersion     = defaultOrMapped("6.0.4", "2.9.0" -> "6.0.RC2")
-  lazy val specs2Version      = defaultOrMapped("1.12.4.1", "2.9.1" -> "1.12.4", "2.9.1-1" -> "1.12.4", "2.9.0-1" -> "1.8.2", "2.9.0" -> "1.7.1")
-  /* stop stealing */
-
-  lazy val scalaz_core: ModuleMap = sv => scalazGroup(sv)        % "scalaz-core"        % scalazVersion(sv) cross crossMapped("2.8.2" -> "2.8.1", "2.9.1-1" -> "2.9.1", "2.9.3" -> "2.9.2")
-
-  val jodaTime = Seq("joda-time" % "joda-time" % "2.1", "org.joda" % "joda-convert" % "1.2")
-
-  val scalacheck = "org.scalacheck" %% "scalacheck" % "1.10.0" % "test"
-
-  lazy val specs: ModuleMap      = "org.specs2" %% "specs2" % specs2Version(_) % "test"
->>>>>>> 7c70e966
 
   val jackson = Seq(
       "com.fasterxml.jackson.core" % "jackson-databind" % "2.1.2")
@@ -69,12 +36,4 @@
 
   val mockito = "org.mockito"                 % "mockito-all"              % "1.9.5"      % "test"
 
-<<<<<<< HEAD
-//  val liftCommon = "net.liftweb" %% "lift-common" % "2.4" cross CVMapping2911
-//
-=======
-  val liftCommon = "net.liftweb" %% "lift-common" % "2.4" cross CVMapping2911
-
->>>>>>> 7c70e966
-//  val scalaj_collection = "org.scalaj" %% "scalaj-collection" % "1.2" cross CVMappingAll
 }