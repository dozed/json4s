--- conflicted
+++ resolved
@@ -8,11 +8,7 @@
     CrossVersion.binaryMapped(Map(mappings: _*) orElse { case v => v })
 
   def defaultOrMapped(default: String, alternatives: (String, String)*): String => String =
-<<<<<<< HEAD
-     Map(alternatives: _*).withDefaultValue(default)
-=======
     Map(alternatives: _*).withDefaultValue(default)
->>>>>>> 4760442d
 
   type ModuleMap = String => ModuleID
 
@@ -22,20 +18,11 @@
 
   val jodaTime = Seq("joda-time" % "joda-time" % "2.3", "org.joda" % "joda-convert" % "1.5")
 
-<<<<<<< HEAD
-  lazy val scalacheck =  "org.scalacheck" %% "scalacheck" % "1.10.1" % "test"
-=======
   val scalacheck = "org.scalacheck" %% "scalacheck" % "1.10.1" % "test"
->>>>>>> 4760442d
 
   lazy val specs = "org.specs2" %% "specs2"      % "1.14"  % "test"
 
-<<<<<<< HEAD
-  val jackson = Seq(
-      "com.fasterxml.jackson.core" % "jackson-databind" % "2.3.0")
-=======
-  val jackson = Seq("com.fasterxml.jackson.core" % "jackson-databind" % "2.3.0")
->>>>>>> 4760442d
+  val jackson = Seq("com.fasterxml.jackson.core" % "jackson-databind" % "2.3.1")
 
   val paranamer = "com.thoughtworks.paranamer" % "paranamer" % "2.6"
 
