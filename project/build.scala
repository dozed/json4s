import sbt._
import Keys._
import xml.Group
//import sbtscalashim.Plugin._
import sbtbuildinfo.Plugin._
import com.typesafe.sbt.SbtStartScript


object build extends Build {
  import Dependencies._

  val manifestSetting = packageOptions <+= (name, version, organization) map {
    (title, version, vendor) =>
      Package.ManifestAttributes(
        "Created-By" -> "Simple Build Tool",
        "Built-By" -> System.getProperty("user.name"),
        "Build-Jdk" -> System.getProperty("java.version"),
        "Specification-Title" -> title,
        "Specification-Version" -> version,
        "Specification-Vendor" -> vendor,
        "Implementation-Title" -> title,
        "Implementation-Version" -> version,
        "Implementation-Vendor-Id" -> vendor,
        "Implementation-Vendor" -> vendor
      )
  }

  val publishSetting = publishTo <<= (version) { version: String =>
    if (version.trim.endsWith("SNAPSHOT"))
      Some(Opts.resolver.sonatypeSnapshots)
    else
      Some(Opts.resolver.sonatypeStaging)
  }

  val mavenCentralFrouFrou = Seq(
    homepage := Some(new URL("https://github.com/json4s/json4s")),
    startYear := Some(2009),
    licenses := Seq(("ASL", new URL("http://github.com/json4s/json4s/raw/HEAD/LICENSE"))),
    pomExtra <<= (pomExtra, name, description) {(pom, name, desc) => pom ++ Group(
      <scm>
        <url>http://github.com/json4s/json4s</url>
        <connection>scm:git:git://github.com/json4s/json4s.git</connection>
      </scm>
      <developers>
        <developer>
          <id>casualjim</id>
          <name>Ivan Porto Carrero</name>
          <url>http://flanders.co.nz/</url>
        </developer>
      </developers>
    )}
  )

  val json4sSettings = Defaults.defaultSettings ++ mavenCentralFrouFrou ++ Seq(
    organization := "org.json4s",
    version := "3.3.0-SNAPSHOT",
<<<<<<< HEAD
    scalaVersion := "2.10.0",
    crossScalaVersions := Seq("2.10.0"),
    scalacOptions ++= Seq("-unchecked", "-deprecation", "-optimize", "-feature", "-Yinline-warnings", "-language:existentials", "-language:implicitConversions", "-language:higherKinds", "-language:reflectiveCalls", "-language:postfixOps"),
=======
    scalaVersion := "2.9.3",
    crossScalaVersions := Seq("2.9.0", "2.9.0-1", "2.9.1", "2.9.1-1", "2.9.2", "2.9.3"),
    scalacOptions ++= Seq("-unchecked", "-deprecation", "-optimize"),
>>>>>>> 7c70e966
    javacOptions ++= Seq("-target", "1.6", "-source", "1.6"),
    manifestSetting,
    publishSetting,
    resolvers ++= Seq(Opts.resolver.sonatypeSnapshots, Opts.resolver.sonatypeReleases),
    crossVersion := CrossVersion.binary
  )

  lazy val root = Project(
    id = "json4s",
    base = file("."),
    settings = json4sSettings
  ) aggregate(core, native, json4sExt, jacksonSupport, scalazExt, json4sTests, mongo, ast)

  lazy val ast = Project(
    id = "json4s-ast",
    base = file("ast"),
    settings = json4sSettings ++ buildInfoSettings ++ Seq(
      sourceGenerators in Compile <+= buildInfo,
      buildInfoKeys := Seq[BuildInfoKey](name, organization, version, scalaVersion, sbtVersion),
      buildInfoPackage := "org.json4s"
    )
  )

  lazy val core = Project(
    id = "json4s-core",
    base = file("core"),
    settings = json4sSettings ++ Seq(
      libraryDependencies <++= scalaVersion { sv => Seq(paranamer, scalap(sv)) },
      unmanagedSourceDirectories in Compile <+= (scalaVersion, baseDirectory) {
        case (v, dir) if v startsWith "2.8" => dir / "src/main/scala_2.8"
        case (v, dir) if v startsWith "2.9" => dir / "src/main/scala_2.9"
<<<<<<< HEAD
        case (v, dir) if v startsWith "2.10" => dir / "src/main/scala_2.10"
      }
=======
      },
      initialCommands in (Test, console) :=
        """
          |import org.json4s._
          |import reflect._
          |import scala.tools.scalap.scalax.rules.scalasig._
        """.stripMargin
>>>>>>> 7c70e966
    )
  ) dependsOn(ast % "compile;test->test")

  lazy val native = Project(
    id = "json4s-native",
    base = file("native"),
    settings = json4sSettings
  ) dependsOn(core % "compile;test->test")

  lazy val json4sExt = Project(
    id = "json4s-ext",
    base = file("ext"),
    settings = json4sSettings ++ Seq(libraryDependencies ++= jodaTime)
  ) dependsOn(native % "provided->compile;test->test")

//
//  lazy val nativeLift = Project(
//    id = "json4s-native-lift",
//    base = file("native-lift"),
//    settings = json4sSettings ++ Seq(libraryDependencies ++= Seq(liftCommon, commonsCodec))
//  )  dependsOn(native % "compile;test->test")

  lazy val jacksonSupport = Project(
    id = "json4s-jackson",
    base = file("jackson"),
    settings = json4sSettings ++ Seq(libraryDependencies ++= jackson)
  ) dependsOn(core % "compile;test->test")

  lazy val playSupport = Project(
    id = "json4s-play",
    base = file("play"),
    settings = json4sSettings ++ Seq(libraryDependencies ++= jackson)
  ) dependsOn(core % "compile;test->test")

  lazy val examples = Project(
     id = "json4s-examples",
     base = file("examples"),
     settings = json4sSettings ++ SbtStartScript.startScriptForClassesSettings ++ Seq(
<<<<<<< HEAD
       libraryDependencies += "net.databinder.dispatch" %% "dispatch-core" % "0.9.4",
       libraryDependencies <+= scalaVersion {
         case v if v.startsWith("2.9") => "com.fasterxml.jackson.module" % "jackson-module-scala_2.9.2" % "2.1.3"
         case _ => "com.fasterxml.jackson.module" %% "jackson-module-scala" % "2.1.3"
       }
=======
       libraryDependencies += "net.databinder.dispatch" % "dispatch-core_2.9.2" % "0.9.4",
       libraryDependencies += "com.fasterxml.jackson.module" % "jackson-module-scala_2.9.2" % "2.1.3"
>>>>>>> 7c70e966
     )
  ) dependsOn(
    core % "compile;test->test",
    native % "compile;test->test",
    jacksonSupport % "compile;test->test",
    json4sExt,
    mongo)

//
//  lazy val jacksonExt = Project(
//    id = "json4s-jackson-ext",
//    base = file("jackson-ext"),
//    settings = json4sSettings ++ Seq(libraryDependencies ++= jodaTime)
//  ) dependsOn(jacksonSupport % "compile;test->test")
//
  lazy val scalazExt = Project(
    id = "json4s-scalaz",
    base = file("scalaz"),
    settings = json4sSettings ++ Seq(libraryDependencies += scalaz_core)
  ) dependsOn(core % "compile;test->test", native % "provided->compile", jacksonSupport % "provided->compile")

  lazy val mongo = Project(
     id = "json4s-mongo",
     base = file("mongo"),
     settings = json4sSettings ++ Seq(
       libraryDependencies ++= Seq(
         "org.mongodb" % "mongo-java-driver" % "2.10.1"
<<<<<<< HEAD
       )
=======
      )
>>>>>>> 7c70e966
     )
  ) dependsOn(core % "compile;test->test")

  lazy val json4sTests = Project(
    id = "json4s-tests",
    base = file("tests"),
<<<<<<< HEAD
    settings = json4sSettings ++ Seq(libraryDependencies ++= Seq(specs, scalacheck, mockito))
  ) dependsOn(core, native, json4sExt, scalazExt, jacksonSupport, mongo)
=======
    settings = json4sSettings ++ Seq(
      libraryDependencies <++= scalaVersion { sv => Seq(specs(sv), scalacheck, mockito) },
      initialCommands in (Test, console) :=
        """
          |import org.json4s._
          |import reflect._
          |import scala.tools.scalap.scalax.rules.scalasig._
        """.stripMargin
    )
  ) dependsOn(core, native, json4sExt, nativeLift, scalazExt, jacksonSupport, mongo)
>>>>>>> 7c70e966

  lazy val benchmark = Project(
    id = "json4s-benchmark",
    base = file("benchmark"),
    settings = json4sSettings ++ SbtStartScript.startScriptForClassesSettings ++ Seq(
      cancelable := true,
      libraryDependencies ++= Seq(
        "com.google.code.java-allocation-instrumenter" % "java-allocation-instrumenter" % "2.0",
        "com.google.caliper" % "caliper" % "0.5-rc1",
        "com.google.code.gson" % "gson" % "1.7.1"
      ),
      libraryDependencies += "com.fasterxml.jackson.module" % "jackson-module-scala_2.9.2" % "2.1.3",
      runner in Compile in run <<= (thisProject, taskTemporaryDirectory, scalaInstance, baseDirectory, javaOptions, outputStrategy, javaHome, connectInput) map {
        (tp, tmp, si, base, options, strategy, javaHomeDir, connectIn) =>
          new MyRunner(tp.id, ForkOptions(scalaJars = si.jars, javaHome = javaHomeDir, connectInput = connectIn, outputStrategy = strategy,
            runJVMOptions = options, workingDirectory = Some(base)) )
      }
    )
  ) dependsOn(core, native, jacksonSupport, json4sExt, mongo)


}

// taken from https://github.com/dcsobral/scala-foreach-benchmark
class MyRunner(subproject: String, config: ForkScalaRun) extends sbt.ScalaRun {
  def run(mainClass: String, classpath: Seq[File], options: Seq[String], log: Logger): Option[String] = {
    log.info("Running " + subproject + " " + mainClass + " " + options.mkString(" "))

    val javaOptions = classpathOption(classpath) ::: mainClass :: options.toList
    val strategy = config.outputStrategy getOrElse LoggedOutput(log)
    val process =  Fork.java.fork(config.javaHome,
                                  config.runJVMOptions ++ javaOptions,
                                  config.workingDirectory,
                                  Map.empty,
                                  config.connectInput,
                                  strategy)
    def cancel() = {
      log.warn("Run canceled.")
      process.destroy()
      1
    }
    val exitCode = try process.exitValue() catch { case e: InterruptedException => cancel() }
    processExitCode(exitCode, "runner")
  }
  private def classpathOption(classpath: Seq[File]) = "-classpath" :: Path.makeString(classpath) :: Nil
  private def processExitCode(exitCode: Int, label: String) = {
    if(exitCode == 0) None
    else Some("Nonzero exit code returned from " + label + ": " + exitCode)
  }
}
<|MERGE_RESOLUTION|>--- conflicted
+++ resolved
@@ -54,15 +54,9 @@
   val json4sSettings = Defaults.defaultSettings ++ mavenCentralFrouFrou ++ Seq(
     organization := "org.json4s",
     version := "3.3.0-SNAPSHOT",
-<<<<<<< HEAD
     scalaVersion := "2.10.0",
     crossScalaVersions := Seq("2.10.0"),
     scalacOptions ++= Seq("-unchecked", "-deprecation", "-optimize", "-feature", "-Yinline-warnings", "-language:existentials", "-language:implicitConversions", "-language:higherKinds", "-language:reflectiveCalls", "-language:postfixOps"),
-=======
-    scalaVersion := "2.9.3",
-    crossScalaVersions := Seq("2.9.0", "2.9.0-1", "2.9.1", "2.9.1-1", "2.9.2", "2.9.3"),
-    scalacOptions ++= Seq("-unchecked", "-deprecation", "-optimize"),
->>>>>>> 7c70e966
     javacOptions ++= Seq("-target", "1.6", "-source", "1.6"),
     manifestSetting,
     publishSetting,
@@ -94,10 +88,7 @@
       unmanagedSourceDirectories in Compile <+= (scalaVersion, baseDirectory) {
         case (v, dir) if v startsWith "2.8" => dir / "src/main/scala_2.8"
         case (v, dir) if v startsWith "2.9" => dir / "src/main/scala_2.9"
-<<<<<<< HEAD
         case (v, dir) if v startsWith "2.10" => dir / "src/main/scala_2.10"
-      }
-=======
       },
       initialCommands in (Test, console) :=
         """
@@ -105,7 +96,6 @@
           |import reflect._
           |import scala.tools.scalap.scalax.rules.scalasig._
         """.stripMargin
->>>>>>> 7c70e966
     )
   ) dependsOn(ast % "compile;test->test")
 
@@ -144,16 +134,11 @@
      id = "json4s-examples",
      base = file("examples"),
      settings = json4sSettings ++ SbtStartScript.startScriptForClassesSettings ++ Seq(
-<<<<<<< HEAD
        libraryDependencies += "net.databinder.dispatch" %% "dispatch-core" % "0.9.4",
        libraryDependencies <+= scalaVersion {
          case v if v.startsWith("2.9") => "com.fasterxml.jackson.module" % "jackson-module-scala_2.9.2" % "2.1.3"
          case _ => "com.fasterxml.jackson.module" %% "jackson-module-scala" % "2.1.3"
        }
-=======
-       libraryDependencies += "net.databinder.dispatch" % "dispatch-core_2.9.2" % "0.9.4",
-       libraryDependencies += "com.fasterxml.jackson.module" % "jackson-module-scala_2.9.2" % "2.1.3"
->>>>>>> 7c70e966
      )
   ) dependsOn(
     core % "compile;test->test",
@@ -181,23 +166,15 @@
      settings = json4sSettings ++ Seq(
        libraryDependencies ++= Seq(
          "org.mongodb" % "mongo-java-driver" % "2.10.1"
-<<<<<<< HEAD
        )
-=======
       )
->>>>>>> 7c70e966
-     )
   ) dependsOn(core % "compile;test->test")
 
   lazy val json4sTests = Project(
     id = "json4s-tests",
     base = file("tests"),
-<<<<<<< HEAD
-    settings = json4sSettings ++ Seq(libraryDependencies ++= Seq(specs, scalacheck, mockito))
-  ) dependsOn(core, native, json4sExt, scalazExt, jacksonSupport, mongo)
-=======
     settings = json4sSettings ++ Seq(
-      libraryDependencies <++= scalaVersion { sv => Seq(specs(sv), scalacheck, mockito) },
+      libraryDependencies ++= Seq(specs, scalacheck, mockito),
       initialCommands in (Test, console) :=
         """
           |import org.json4s._
@@ -205,8 +182,7 @@
           |import scala.tools.scalap.scalax.rules.scalasig._
         """.stripMargin
     )
-  ) dependsOn(core, native, json4sExt, nativeLift, scalazExt, jacksonSupport, mongo)
->>>>>>> 7c70e966
+  ) dependsOn(core, native, json4sExt, scalazExt, jacksonSupport, mongo)
 
   lazy val benchmark = Project(
     id = "json4s-benchmark",
