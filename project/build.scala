import sbt._
import Keys._
import xml.Group
import sbtscalashim.Plugin._
import sbtbuildinfo.Plugin._
import com.typesafe.sbt.SbtStartScript


object Json4sBuild extends Build {
  import Dependencies._
  import Resolvers._

  val manifestSetting = packageOptions <+= (name, version, organization) map {
    (title, version, vendor) =>
      Package.ManifestAttributes(
        "Created-By" -> "Simple Build Tool",
        "Built-By" -> System.getProperty("user.name"),
        "Build-Jdk" -> System.getProperty("java.version"),
        "Specification-Title" -> title,
        "Specification-Version" -> version,
        "Specification-Vendor" -> vendor,
        "Implementation-Title" -> title,
        "Implementation-Version" -> version,
        "Implementation-Vendor-Id" -> vendor,
        "Implementation-Vendor" -> vendor
      )
  }

  val publishSetting = publishTo <<= (version) { version: String =>
    if (version.trim.endsWith("SNAPSHOT"))
      Some(sonatypeNexusSnapshots)
    else
      Some(sonatypeNexusStaging)
  }

  val mavenCentralFrouFrou = Seq(
    homepage := Some(new URL("https://github.com/json4s/json4s")),
    startYear := Some(2009),
    licenses := Seq(("ASL", new URL("http://github.com/json4s/json4s/raw/HEAD/LICENSE"))),
    pomExtra <<= (pomExtra, name, description) {(pom, name, desc) => pom ++ Group(
      <scm>
        <url>http://github.com/json4s/json4s</url>
        <connection>scm:git:git://github.com/json4s/json4s.git</connection>
      </scm>
      <developers>
        <developer>
          <id>casualjim</id>
          <name>Ivan Porto Carrero</name>
          <url>http://flanders.co.nz/</url>
        </developer>
      </developers>
    )}
  )

  val json4sSettings = Defaults.defaultSettings ++ mavenCentralFrouFrou ++ Seq(
    organization := "org.json4s",
    version := "3.2.0-SNAPSHOT",
<<<<<<< HEAD
    scalaVersion := "2.10.0",
    crossScalaVersions := Seq("2.10.0"),
    scalacOptions ++= Seq("-unchecked", "-deprecation", "-optimize", "-feature", "-Yinline-warnings", "-language:existentials", "-language:implicitConversions", "-language:higherKinds", "-language:reflectiveCalls", "-language:postfixOps"),
=======
    scalaVersion := "2.9.2",
    crossScalaVersions := Seq("2.9.0", "2.9.0-1", "2.9.1", "2.9.1-1", "2.9.2"),
    scalacOptions ++= Seq("-unchecked", "-deprecation", "-optimize"),
>>>>>>> 95c50faa
    javacOptions ++= Seq("-target", "1.6", "-source", "1.6"),
    manifestSetting,
    publishSetting,
    resolvers ++= Seq( sonatypeNexusSnapshots, sonatypeNexusReleases),
    crossVersion := CrossVersion.binary
  )

  lazy val root = Project(
    id = "json4s",
    base = file("."),
    settings = json4sSettings
  ) aggregate(core, native, json4sExt, jacksonSupport, scalazExt, json4sTests, mongo, ast)

  lazy val ast = Project(
    id = "json4s-ast",
    base = file("ast"),
    settings = json4sSettings ++ scalaShimSettings ++ buildInfoSettings ++ Seq(
      sourceGenerators in Compile <+= scalaShim,
      sourceGenerators in Compile <+= buildInfo,
      buildInfoKeys := Seq[BuildInfoKey](name, organization, version, scalaVersion, sbtVersion),
      buildInfoPackage := "org.json4s"
    )
  )

  lazy val core = Project(
    id = "json4s-core",
    base = file("core"),
    settings = json4sSettings ++ Seq(
      libraryDependencies <++= scalaVersion { sv => Seq(paranamer, scalap(sv)) },
      libraryDependencies += scalaj_collection,
      unmanagedSourceDirectories in Compile <+= (scalaVersion, baseDirectory) {
        case (v, dir) if v startsWith "2.8" => dir / "src/main/scala_2.8"
        case (v, dir) if v startsWith "2.9" => dir / "src/main/scala_2.9"
        case (v, dir) if v startsWith "2.10" => dir / "src/main/scala_2.10"
      }
    )
  ) dependsOn(ast % "compile;test->test")

  lazy val native = Project(
    id = "json4s-native",
    base = file("native"),
    settings = json4sSettings
  ) dependsOn(core % "compile;test->test")

  lazy val json4sExt = Project(
    id = "json4s-ext",
    base = file("ext"),
    settings = json4sSettings ++ Seq(libraryDependencies ++= jodaTime)
  ) dependsOn(native % "provided->compile;test->test")

//
//  lazy val nativeLift = Project(
//    id = "json4s-native-lift",
//    base = file("native-lift"),
//    settings = json4sSettings ++ Seq(libraryDependencies ++= Seq(liftCommon, commonsCodec))
//  )  dependsOn(native % "compile;test->test")

  lazy val jacksonSupport = Project(
    id = "json4s-jackson",
    base = file("jackson"),
    settings = json4sSettings ++ Seq(libraryDependencies ++= jackson)
  ) dependsOn(core % "compile;test->test")

  lazy val examples = Project(
     id = "json4s-examples",
     base = file("examples"),
     settings = json4sSettings ++ SbtStartScript.startScriptForClassesSettings ++ Seq(
       libraryDependencies += "net.databinder.dispatch" %% "dispatch-core" % "0.9.4",
       libraryDependencies += "com.fasterxml.jackson.module" % "jackson-module-scala_2.9.2" % "2.1.3"
     )
  ) dependsOn(
    core % "compile;test->test",
    native % "compile;test->test",
    jacksonSupport % "compile;test->test",
    json4sExt,
    mongo)

//
//  lazy val jacksonExt = Project(
//    id = "json4s-jackson-ext",
//    base = file("jackson-ext"),
//    settings = json4sSettings ++ Seq(libraryDependencies ++= jodaTime)
//  ) dependsOn(jacksonSupport % "compile;test->test")
//
  lazy val scalazExt = Project(
    id = "json4s-scalaz",
    base = file("scalaz"),
    settings = json4sSettings ++ Seq(libraryDependencies += scalaz_core)
  ) dependsOn(core % "compile;test->test", native % "provided->compile", jacksonSupport % "provided->compile")

  lazy val mongo = Project(
     id = "json4s-mongo",
     base = file("mongo"),
     settings = json4sSettings ++ Seq(
       libraryDependencies ++= Seq(
         "org.mongodb" % "mongo-java-driver" % "2.10.1"
       )
     )
  ) dependsOn(core % "compile;test->test")

  lazy val json4sTests = Project(
    id = "json4s-tests",
    base = file("tests"),
    settings = json4sSettings ++ Seq(libraryDependencies ++= Seq(specs, scalacheck, mockito))
  ) dependsOn(core, native, json4sExt, scalazExt, jacksonSupport, mongo)

  lazy val benchmark = Project(
    id = "json4s-benchmark",
    base = file("benchmark"),
    settings = json4sSettings ++ SbtStartScript.startScriptForClassesSettings ++ Seq(
      cancelable := true,
      libraryDependencies ++= Seq(
        "com.google.code.java-allocation-instrumenter" % "java-allocation-instrumenter" % "2.0",
        "com.google.caliper" % "caliper" % "0.5-rc1",
        "com.google.code.gson" % "gson" % "1.7.1"
      ),
      libraryDependencies += "com.fasterxml.jackson.module" % "jackson-module-scala_2.9.2" % "2.1.3",
      runner in Compile in run <<= (thisProject, taskTemporaryDirectory, scalaInstance, baseDirectory, javaOptions, outputStrategy, javaHome, connectInput) map {
        (tp, tmp, si, base, options, strategy, javaHomeDir, connectIn) =>
          new MyRunner(tp.id, ForkOptions(scalaJars = si.jars, javaHome = javaHomeDir, connectInput = connectIn, outputStrategy = strategy,
            runJVMOptions = options, workingDirectory = Some(base)) )
      }
    )
  ) dependsOn(core, native, jacksonSupport, json4sExt, mongo)


}

// taken from https://github.com/dcsobral/scala-foreach-benchmark
class MyRunner(subproject: String, config: ForkScalaRun) extends sbt.ScalaRun {
  def run(mainClass: String, classpath: Seq[File], options: Seq[String], log: Logger): Option[String] = {
    log.info("Running " + subproject + " " + mainClass + " " + options.mkString(" "))

    val javaOptions = classpathOption(classpath) ::: mainClass :: options.toList
    val strategy = config.outputStrategy getOrElse LoggedOutput(log)
    val process =  Fork.java.fork(config.javaHome,
                                  config.runJVMOptions ++ javaOptions,
                                  config.workingDirectory,
                                  Map.empty,
                                  config.connectInput,
                                  strategy)
    def cancel() = {
      log.warn("Run canceled.")
      process.destroy()
      1
    }
    val exitCode = try process.exitValue() catch { case e: InterruptedException => cancel() }
    processExitCode(exitCode, "runner")
  }
  private def classpathOption(classpath: Seq[File]) = "-classpath" :: Path.makeString(classpath) :: Nil
  private def processExitCode(exitCode: Int, label: String) = {
    if(exitCode == 0) None
    else Some("Nonzero exit code returned from " + label + ": " + exitCode)
  }
}
<|MERGE_RESOLUTION|>--- conflicted
+++ resolved
@@ -55,15 +55,9 @@
   val json4sSettings = Defaults.defaultSettings ++ mavenCentralFrouFrou ++ Seq(
     organization := "org.json4s",
     version := "3.2.0-SNAPSHOT",
-<<<<<<< HEAD
     scalaVersion := "2.10.0",
     crossScalaVersions := Seq("2.10.0"),
     scalacOptions ++= Seq("-unchecked", "-deprecation", "-optimize", "-feature", "-Yinline-warnings", "-language:existentials", "-language:implicitConversions", "-language:higherKinds", "-language:reflectiveCalls", "-language:postfixOps"),
-=======
-    scalaVersion := "2.9.2",
-    crossScalaVersions := Seq("2.9.0", "2.9.0-1", "2.9.1", "2.9.1-1", "2.9.2"),
-    scalacOptions ++= Seq("-unchecked", "-deprecation", "-optimize"),
->>>>>>> 95c50faa
     javacOptions ++= Seq("-target", "1.6", "-source", "1.6"),
     manifestSetting,
     publishSetting,
@@ -93,7 +87,6 @@
     base = file("core"),
     settings = json4sSettings ++ Seq(
       libraryDependencies <++= scalaVersion { sv => Seq(paranamer, scalap(sv)) },
-      libraryDependencies += scalaj_collection,
       unmanagedSourceDirectories in Compile <+= (scalaVersion, baseDirectory) {
         case (v, dir) if v startsWith "2.8" => dir / "src/main/scala_2.8"
         case (v, dir) if v startsWith "2.9" => dir / "src/main/scala_2.9"
