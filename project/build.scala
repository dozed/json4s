--- conflicted
+++ resolved
@@ -8,7 +8,6 @@
 
 object Json4sBuild extends Build {
   import Dependencies._
-  import Resolvers._
 
   val manifestSetting = packageOptions <+= (name, version, organization) map {
     (title, version, vendor) =>
@@ -28,9 +27,9 @@
 
   val publishSetting = publishTo <<= (version) { version: String =>
     if (version.trim.endsWith("SNAPSHOT"))
-      Some(sonatypeNexusSnapshots)
+      Some(Opts.resolver.sonatypeSnapshots)
     else
-      Some(sonatypeNexusStaging)
+      Some(Opts.resolver.sonatypeStaging)
   }
 
   val mavenCentralFrouFrou = Seq(
@@ -55,7 +54,6 @@
   val json4sSettings = Defaults.defaultSettings ++ mavenCentralFrouFrou ++ Seq(
     organization := "org.json4s",
     version := "3.3.0-SNAPSHOT",
-<<<<<<< HEAD
     scalaVersion := "2.10.0",
     crossScalaVersions := Seq("2.10.0"),
     scalacOptions ++= Seq("-unchecked", "-deprecation", "-optimize", "-feature", "-Yinline-warnings", "-language:existentials", "-language:implicitConversions", "-language:higherKinds", "-language:reflectiveCalls", "-language:postfixOps"),
@@ -64,15 +62,6 @@
     publishSetting,
     resolvers ++= Seq(Opts.resolver.sonatypeSnapshots, Opts.resolver.sonatypeReleases),
     crossVersion := CrossVersion.binary
-=======
-    scalaVersion := "2.9.2",
-    crossScalaVersions := Seq("2.9.0", "2.9.0-1", "2.9.1", "2.9.1-1", "2.9.2"),
-    scalacOptions ++= Seq("-unchecked", "-deprecation", "-optimize"),
-    javacOptions ++= Seq("-target", "1.6", "-source", "1.6"),
-    manifestSetting,
-    publishSetting,
-    resolvers ++= Seq( Opts.resolver.sonatypeSnapshots, Opts.resolver.sonatypeReleases)
->>>>>>> 2a6245b2
   )
 
   lazy val root = Project(
