--- conflicted
+++ resolved
@@ -132,16 +132,11 @@
      id = "json4s-examples",
      base = file("examples"),
      settings = json4sSettings ++ SbtStartScript.startScriptForClassesSettings ++ Seq(
-<<<<<<< HEAD
-       libraryDependencies += "net.databinder.dispatch" %% "dispatch-core" % "0.9.4",
+       libraryDependencies += "net.databinder.dispatch" %% "dispatch-core" % "0.11.0",
        libraryDependencies <+= scalaVersion {
-         case v if v.startsWith("2.9") => "com.fasterxml.jackson.module" % "jackson-module-scala_2.9.2" % "2.1.3"
-         case _ => "com.fasterxml.jackson.module" %% "jackson-module-scala" % "2.1.3"
+         case v if v.startsWith("2.9") => "com.fasterxml.jackson.module" % "jackson-module-scala_2.9.3" % "2.3.1"
+         case _ => "com.fasterxml.jackson.module" %% "jackson-module-scala" % "2.3.1"
        }
-=======
-       libraryDependencies += "net.databinder.dispatch" % "dispatch-core_2.9.3" % "0.11.0",
-       libraryDependencies += "com.fasterxml.jackson.module" % "jackson-module-scala_2.9.3" % "2.3.1"
->>>>>>> 416ba35f
      )
   ) dependsOn(
     core % "compile;test->test",
@@ -168,14 +163,9 @@
      base = file("mongo"),
      settings = json4sSettings ++ Seq(
        libraryDependencies ++= Seq(
-<<<<<<< HEAD
-         "org.mongodb" % "mongo-java-driver" % "2.10.1"
-       )
-=======
          "org.mongodb" % "mongo-java-driver" % "2.11.4"
->>>>>>> 416ba35f
       )
-  ) dependsOn(core % "compile;test->test")
+  )) dependsOn(core % "compile;test->test")
 
   lazy val json4sTests = Project(
     id = "json4s-tests",
