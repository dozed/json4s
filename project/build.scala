--- conflicted
+++ resolved
@@ -54,17 +54,10 @@
 
   val json4sSettings = Defaults.defaultSettings ++ mavenCentralFrouFrou ++ Seq(
     organization := "org.json4s",
-<<<<<<< HEAD
-    version := "3.2.0-SNAPSHOT",
+    version := "3.2.0",
     scalaVersion := "2.10.0",
     crossScalaVersions := Seq("2.10.0"),
     scalacOptions ++= Seq("-unchecked", "-deprecation", "-optimize", "-feature", "-Yinline-warnings", "-language:existentials", "-language:implicitConversions", "-language:higherKinds", "-language:reflectiveCalls", "-language:postfixOps"),
-=======
-    version := "3.2.0",
-    scalaVersion := "2.9.2",
-    crossScalaVersions := Seq("2.9.0", "2.9.0-1", "2.9.1", "2.9.1-1", "2.9.2"),
-    scalacOptions ++= Seq("-unchecked", "-deprecation", "-optimize"),
->>>>>>> ea04c072
     javacOptions ++= Seq("-target", "1.6", "-source", "1.6"),
     manifestSetting,
     publishSetting,
