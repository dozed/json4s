--- conflicted
+++ resolved
@@ -53,17 +53,10 @@
 
   val json4sSettings = Defaults.defaultSettings ++ mavenCentralFrouFrou ++ Seq(
     organization := "org.json4s",
-<<<<<<< HEAD
     scalaVersion := "2.10.0",
     crossScalaVersions := Seq("2.10.0"),
     scalacOptions ++= Seq("-unchecked", "-deprecation", "-optimize", "-feature", "-Yinline-warnings", "-language:existentials", "-language:implicitConversions", "-language:higherKinds", "-language:reflectiveCalls", "-language:postfixOps"),
-    version := "3.2.8",
-=======
-    scalaVersion := "2.9.3",
-    crossScalaVersions := Seq("2.9.0", "2.9.0-1", "2.9.1", "2.9.1-1", "2.9.2", "2.9.3"),
-    scalacOptions ++= Seq("-unchecked", "-deprecation", "-optimize"),
     version := "3.2.9-SNAPSHOT",
->>>>>>> 0d7559f2
     javacOptions ++= Seq("-target", "1.6", "-source", "1.6"),
     manifestSetting,
     publishSetting,
